[tool.poetry]
name = "meltanolabs-target-postgres"
version = "0.0.0"
description = "Singer target for Postgres, built with the Meltano SDK for Singer Targets."
authors = ["Meltano Team and Contributors <hello@meltano.com>"]
maintainers = ["Meltano Team and Contributors <hello@meltano.com>"]
license = "MIT"
readme = "README.md"
homepage = "https://meltano.com"
repository = "https://github.com/MeltanoLabs/target-postgres"
documentation = "https://github.com/MeltanoLabs/target-postgres/blob/main/README.md"
keywords = [
    "Postgres",
    "Singer",
    "ELT",
    "Meltano",
    "Meltano SDK",
]
classifiers = [
    "Intended Audience :: Developers",
    "License :: OSI Approved :: MIT License",
    "Operating System :: OS Independent",
    "Programming Language :: Python :: 3.9",
    "Programming Language :: Python :: 3.10",
    "Programming Language :: Python :: 3.11",
    "Programming Language :: Python :: 3.12",
    "Programming Language :: Python :: 3.13",
    "Programming Language :: Python :: Implementation :: CPython",
]
packages = [
    { include = "target_postgres" }
]

[tool.poetry.dependencies]
<<<<<<< HEAD
python = ">=3.8"
faker = {version = "~=29.0", optional = true}
=======
python = ">=3.9"
faker = {version = "~=30.0", optional = true}
psycopg = {extras = ["binary"], version = "3.2.3"}
psycopg2-binary = "2.9.10"
>>>>>>> 41a9d992
sqlalchemy = "~=2.0"
sshtunnel = "0.4.0"
psycopg = "^3.2.3"
psycopg-binary = "^3.2.3"

[tool.poetry.dependencies.singer-sdk]
version = "~=0.42.0b1"

[tool.poetry.extras]
faker = ["faker"]

[tool.poetry.group.dev.dependencies]
pytest = ">=7.4.2"
mypy = ">=1.6.1"
remote-pdb = ">=2.1.0"
ruff = ">=0.1.14"
tox = ">=4"
types-paramiko = ">=3.3.0.0"
types-simplejson = ">=3.19.0.2"
types-sqlalchemy = ">=1.4.53.38"
types-jsonschema = ">=4.19.0.3"

[tool.mypy]
exclude = "tests"

[[tool.mypy.overrides]]
module = ["sshtunnel"]
ignore_missing_imports = true

[build-system]
requires = ["poetry-core>=1.9,<2", "poetry-dynamic-versioning>=1.4,<2"]
build-backend = "poetry_dynamic_versioning.backend"

[tool.poetry.scripts]
# CLI declaration
target-postgres = 'target_postgres.target:TargetPostgres.cli'

[tool.pytest.ini_options]
pythonpath = [
  "."
]

[tool.poetry-dynamic-versioning]
enable = true
vcs = "git"
style = "semver"

[tool.ruff]
target-version = "py39"

[tool.ruff.lint]
select = [
  "F",    # Pyflakes
  "W",    # pycodestyle warnings
  "E",    # pycodestyle errors
  "FA",   # flake8-future-annotations
  "I",    # isort
  "N",    # pep8-naming
  "D",    # pydocsyle
  "UP",   # pyupgrade
  "ICN",  # flake8-import-conventions
  "RET",  # flake8-return
  "SIM",  # flake8-simplify
  "TCH",  # flake8-type-checking
  "PL",   # Pylint
  "PERF", # Perflint
  "RUF",  # ruff
]

[tool.ruff.lint.flake8-import-conventions]
banned-from = ["sqlalchemy"]

[tool.ruff.lint.flake8-import-conventions.extend-aliases]
sqlalchemy = "sa"

[tool.ruff.lint.pydocstyle]
convention = "google"<|MERGE_RESOLUTION|>--- conflicted
+++ resolved
@@ -32,19 +32,12 @@
 ]
 
 [tool.poetry.dependencies]
-<<<<<<< HEAD
-python = ">=3.8"
-faker = {version = "~=29.0", optional = true}
-=======
 python = ">=3.9"
 faker = {version = "~=30.0", optional = true}
 psycopg = {extras = ["binary"], version = "3.2.3"}
 psycopg2-binary = "2.9.10"
->>>>>>> 41a9d992
 sqlalchemy = "~=2.0"
 sshtunnel = "0.4.0"
-psycopg = "^3.2.3"
-psycopg-binary = "^3.2.3"
 
 [tool.poetry.dependencies.singer-sdk]
 version = "~=0.42.0b1"
