--- conflicted
+++ resolved
@@ -88,6 +88,7 @@
   "F",    # Pyflakes
   "W",    # pycodestyle warnings
   "E",    # pycodestyle errors
+  "FA",   # flake8-future-annotations
   "I",    # isort
   "N",    # pep8-naming
   "D",    # pydocsyle
@@ -96,11 +97,8 @@
   "RET",  # flake8-return
   "SIM",  # flake8-simplify
   "TCH",  # flake8-type-checking
-<<<<<<< HEAD
   "ERA",  # eradicate
   "PGH",  # pygrep-hooks
-=======
->>>>>>> d07b4158
   "PL",   # Pylint
   "PERF", # Perflint
   "RUF",  # ruff
