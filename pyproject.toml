--- conflicted
+++ resolved
@@ -34,13 +34,8 @@
 python = "<3.12,>=3.7.1"
 requests = "^2.25.1"
 singer-sdk = ">=0.28,<0.33"
-<<<<<<< HEAD
-psycopg2-binary = "2.9.8"
+psycopg2-binary = "2.9.9"
 sqlalchemy = ">=2.0,<3.0"
-=======
-psycopg2-binary = "2.9.9"
-sqlalchemy = "<2"
->>>>>>> 420efc58
 sshtunnel = "0.4.0"
 
 [tool.poetry.group.dev.dependencies]
