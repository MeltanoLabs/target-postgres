--- conflicted
+++ resolved
@@ -14,7 +14,6 @@
 
 | Setting             | Required | Default | Description |
 |:--------------------|:--------:|:-------:|:------------|
-<<<<<<< HEAD
 | host                | False    | None    | Hostname for postgres instance. Note if sqlalchemy_url is set this will be ignored. |
 | port                | False    | 5432 | The port on which postgres is awaiting connection. Note if sqlalchemy_url is set this will be ignored. |
 | user                | False    | None    | User name used to authenticate. Note if sqlalchemy_url is set this will be ignored. |
@@ -25,12 +24,6 @@
 | stream_maps         | False    | None    | Config object for stream maps capability. For more information check out [Stream Maps](https://sdk.meltano.com/en/latest/stream_maps.html). |
 | stream_map_config   | False    | None    | User-defined config values to be used within map expressions. |
 | flattening_enabled  | False    | None    | 'True' to enable schema flattening and automatically expand nested properties. |
-=======
-| sqlalchemy_url      | True     | None    | SQLAlchemy connection string, example.`postgresql://postgres:postgres@localhost:5432/postgres` |
-| default_target_schema       | True     | public  | Postgres schema to send data to, example: tap-clickup |
-| stream_maps         | False    | None    | Config object for stream maps capability. For more information check out [Stream Maps](https://sdk.meltano.com/en/latest/stream_maps.html). |
-| stream_map_config   | False    | None    | User-defined config values to be used within map expressions. |                                                                                                                                 | flattening_enabled  | False    | None    | 'True' to enable schema flattening and automatically expand nested properties. |
->>>>>>> abf17a44
 | flattening_max_depth| False    | None    | The max depth to flatten schemas. |
 
 A full list of supported settings and capabilities is available by running: `target-postgres --about`
