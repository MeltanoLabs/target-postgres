--- conflicted
+++ resolved
@@ -5,21 +5,11 @@
 import datetime
 import typing as t
 import uuid
-<<<<<<< HEAD
 from io import StringIO
 from typing import (
     Any,
     Callable,
-    Dict,
-    Iterable,
-    List,
-    Optional,
-    Sequence,
-    Tuple,
-    cast,
 )
-=======
->>>>>>> 31c0567a
 
 import sqlalchemy as sa
 from singer_sdk.sinks import SQLSink
@@ -161,41 +151,25 @@
             True if table exists, False if not, None if unsure or undetectable.
         """
         columns = self.column_representation(schema)
-<<<<<<< HEAD
         copy_statement: str = self.generate_copy_statement(table.name, columns)
         self.logger.info("Inserting with SQL: %s", copy_statement)
         # Only one record per PK, we want to take the last one
-        data_to_insert: Tuple[Tuple[Any]] = None
+        data_to_insert: tuple[tuple[Any, ...], ...]
 
         if self.append_only is False:
-            copy_values: Dict[str, Tuple] = {}  # pk : values
-=======
-        insert: str = t.cast(
-            str,
-            self.generate_insert_statement(
-                table.name,
-                columns,
-            ),
-        )
-        self.logger.info("Inserting with SQL: %s", insert)
-        # Only one record per PK, we want to take the last one
-        data_to_insert: list[dict[str, t.Any]] = []
-
-        if self.append_only is False:
-            insert_records: dict[str, dict] = {}  # pk : record
->>>>>>> 31c0567a
+            copy_values: dict[str, tuple] = {}  # pk : values
             for record in records:
-                values = tuple((record.get(column.name) for column in columns))
+                values = tuple(record.get(column.name) for column in columns)
                 # No need to check for a KeyError here because the SDK already
                 # guaruntees that all key properties exist in the record.
                 primary_key_value = "".join([str(record[key]) for key in primary_keys])
                 copy_values[primary_key_value] = values
             data_to_insert = tuple(copy_values.values())
         else:
-            data_to_insert = [
-                tuple((record.get(column.name) for column in columns))
+            data_to_insert = tuple(
+                tuple(record.get(column.name) for column in columns)
                 for record in records
-            ]
+            )
 
         # Prepare to process the rows into csv. Use each column's bind_processor to do
         # most of the work, then do the final construction of the csv rows ourselves
@@ -258,7 +232,7 @@
 
         # Use copy_expert to run the copy statement.
         # https://www.psycopg.org/docs/cursor.html#cursor.copy_expert
-        with connection.connection.cursor() as cur:
+        with connection.connection.cursor() as cur:  # type: ignore[attr-defined]
             cur.copy_expert(sql=copy_statement, file=buffer)
 
         return True
@@ -351,17 +325,10 @@
 
     def generate_copy_statement(
         self,
-<<<<<<< HEAD
-        full_table_name: str,
-        columns: List[sa.Column],
+        full_table_name: str | FullyQualifiedName,
+        columns: list[sa.Column],  # type: ignore[override]
     ) -> str:
         """Generate a copy statement for bulk copy.
-=======
-        full_table_name: str | FullyQualifiedName,
-        columns: list[sa.Column],  # type: ignore[override]
-    ) -> str | Executable:
-        """Generate an insert statement for the given records.
->>>>>>> 31c0567a
 
         Args:
             full_table_name: the target table name.
@@ -370,7 +337,7 @@
         Returns:
             A copy statement.
         """
-        columns_list = ", ".join((f'"{column.name}"' for column in columns))
+        columns_list = ", ".join(f'"{column.name}"' for column in columns)
         sql: str = f'copy "{full_table_name}" ({columns_list}) from stdin with csv'
 
         return sql
