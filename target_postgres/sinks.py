"""Postgres target sink class, which handles writing streams."""

from __future__ import annotations

import datetime
import typing as t
import uuid

import sqlalchemy as sa
from singer_sdk.sinks import SQLSink
from sqlalchemy.sql.expression import bindparam

from target_postgres.connector import PostgresConnector

if t.TYPE_CHECKING:
    from singer_sdk.connectors.sql import FullyQualifiedName
    from sqlalchemy.sql import Executable


class PostgresSink(SQLSink):
    """Postgres target sink class."""

    connector_class = PostgresConnector

    def __init__(self, *args, **kwargs):
        """Initialize SQL Sink. See super class for more details."""
        super().__init__(*args, **kwargs)
        self.temp_table_name = self.generate_temp_table_name()

    @property
    def append_only(self) -> bool:
        """Return True if the target is append only."""
        return self._append_only

    @append_only.setter
    def append_only(self, value: bool) -> None:
        """Set the append_only attribute."""
        self._append_only = value

    @property
    def connector(self) -> PostgresConnector:
        """Return the connector object.

        Returns:
            The connector object.
        """
        return t.cast(PostgresConnector, self._connector)

    def setup(self) -> None:
        """Set up Sink.

        This method is called on Sink creation, and creates the required Schema and
        Table entities in the target database.
        """
        self.append_only = self.key_properties is None or self.key_properties == []

        if self.schema_name:
            self.connector.prepare_schema(self.schema_name)
        with self.connector._connect() as connection, connection.begin():
            self.connector.prepare_table(
                full_table_name=self.full_table_name,
                schema=self.schema,
                primary_keys=self.key_properties,
                connection=connection,
                as_temp_table=False,
            )

    def process_batch(self, context: dict) -> None:
        """Process a batch with the given batch context.

        Writes a batch to the SQL target. Developers may override this method
        in order to provide a more efficient upload/upsert process.

        Args:
            context: Stream partition or context dictionary.
        """
        # Use one connection so we do this all in a single transaction
        with self.connector._connect() as connection, connection.begin():
            # Check structure of table
            table: sa.Table = self.connector.prepare_table(
                full_table_name=self.full_table_name,
                schema=self.schema,
                primary_keys=self.key_properties,
                as_temp_table=False,
                connection=connection,
            )
            # Create a temp table (Creates from the table above)
            temp_table: sa.Table = self.connector.copy_table_structure(
                full_table_name=self.temp_table_name,
                from_table=table,
                as_temp_table=True,
                connection=connection,
            )
            # Insert into temp table
            self.bulk_insert_records(
                table=temp_table,
                schema=self.schema,
                primary_keys=self.key_properties,
                records=context["records"],
                connection=connection,
            )
            # Merge data from Temp table to main table
            self.upsert(
                from_table=temp_table,
                to_table=table,
                schema=self.schema,
                join_keys=self.key_properties,
                connection=connection,
            )
            # Drop temp table
            self.connector.drop_table(table=temp_table, connection=connection)

    def generate_temp_table_name(self):
        """Uuid temp table name."""
        # sa.exc.IdentifierError: Identifier
        # 'temp_test_optional_attributes_388470e9_fbd0_47b7_a52f_d32a2ee3f5f6'
        # exceeds maximum length of 63 characters
        # Is hit if we have a long table name, there is no limit on Temporary tables
        # in postgres, used a guid just in case we are using the same session
        return f"{str(uuid.uuid4()).replace('-', '_')}"

    def sanitize_null_text_characters(self, data):
        """Sanitizes null characters by replacing \u0000 with \ufffd"""

        def replace_null_character(d):
            return d.replace("\u0000", "\ufffd")

        if isinstance(data, str):
            data = replace_null_character(data)

        elif isinstance(data, dict):
            for k in data:
                if isinstance(data[k], str):
                    data[k] = replace_null_character(data[k])

        elif isinstance(data, list):
            for i in range(0, len(data)):
                if isinstance(data[i], str):
                    data[i] = replace_null_character(data[i])

        return data

    def bulk_insert_records(  # type: ignore[override]
        self,
        table: sa.Table,
        schema: dict,
        records: t.Iterable[dict[str, t.Any]],
        primary_keys: t.Sequence[str],
        connection: sa.engine.Connection,
    ) -> int | None:
        """Bulk insert records to an existing destination table.

        The default implementation uses a generic SQLAlchemy bulk insert operation.
        This method may optionally be overridden by developers in order to provide
        faster, native bulk uploads.

        Args:
            table: the target table object.
            schema: the JSON schema for the new table, to be used when inferring column
                names.
            records: the input records.
            primary_keys: the primary key columns for the table.
            connection: the database connection.

        Returns:
            True if table exists, False if not, None if unsure or undetectable.
        """
        columns = self.column_representation(schema)
        insert: str = t.cast(
            str,
            self.generate_insert_statement(
                table.name,
                columns,
            ),
        )
        self.logger.info("Inserting with SQL: %s", insert)
        # Only one record per PK, we want to take the last one
        data_to_insert: list[dict[str, t.Any]] = []

        if self.append_only is False:
            insert_records: dict[str, dict] = {}  # pk : record
            for record in records:
<<<<<<< HEAD
                insert_record = {}
                for column in columns:
                    if self.connector.sanitize_null_text_characters:
                        insert_record[column.name] = self.sanitize_null_text_characters(
                            record.get(column.name)
                        )
                    else:
                        insert_record[column.name] = record.get(column.name)
=======
                insert_record = {
                    column.name: record.get(column.name) for column in columns
                }
>>>>>>> d07b4158
                # No need to check for a KeyError here because the SDK already
                # guarantees that all key properties exist in the record.
                primary_key_value = "".join([str(record[key]) for key in primary_keys])
                insert_records[primary_key_value] = insert_record
            data_to_insert = list(insert_records.values())
        else:
            for record in records:
<<<<<<< HEAD
                insert_record = {}
                for column in columns:
                    if self.connector.sanitize_null_text_characters:
                        insert_record[column.name] = self.sanitize_null_text_characters(
                            record.get(column.name)
                        )
                    else:
                        insert_record[column.name] = record.get(column.name)
=======
                insert_record = {
                    column.name: record.get(column.name) for column in columns
                }
>>>>>>> d07b4158
                data_to_insert.append(insert_record)
        connection.execute(insert, data_to_insert)
        return True

    def upsert(
        self,
        from_table: sa.Table,
        to_table: sa.Table,
        schema: dict,
        join_keys: t.Sequence[str],
        connection: sa.engine.Connection,
    ) -> int | None:
        """Merge upsert data from one table to another.

        Args:
            from_table: The source table.
            to_table: The destination table.
            schema: Singer Schema message.
            join_keys: The merge upsert keys, or `None` to append.
            connection: The database connection.

        Return:
            The number of records copied, if detectable, or `None` if the API does not
            report number of records affected/inserted.

        """
        if self.append_only is True:
            # Insert
            select_stmt = sa.select(from_table.columns).select_from(from_table)
            insert_stmt = to_table.insert().from_select(
                names=from_table.columns, select=select_stmt
            )
            connection.execute(insert_stmt)
        else:
            join_predicates = []
            to_table_key: sa.Column
            for key in join_keys:
                from_table_key: sa.Column = from_table.columns[key]
                to_table_key = to_table.columns[key]
                join_predicates.append(from_table_key == to_table_key)

            join_condition = sa.and_(*join_predicates)

            where_predicates = []
            for key in join_keys:
                to_table_key = to_table.columns[key]
                where_predicates.append(to_table_key.is_(None))
            where_condition = sa.and_(*where_predicates)

            select_stmt = (
                sa.select(from_table.columns)
                .select_from(from_table.outerjoin(to_table, join_condition))
                .where(where_condition)
            )
            insert_stmt = sa.insert(to_table).from_select(
                names=from_table.columns, select=select_stmt
            )

            connection.execute(insert_stmt)

            # Update
            where_condition = join_condition
            update_columns = {}
            for column_name in self.schema["properties"]:
                from_table_column: sa.Column = from_table.columns[column_name]
                to_table_column: sa.Column = to_table.columns[column_name]
                update_columns[to_table_column] = from_table_column

            update_stmt = (
                sa.update(to_table).where(where_condition).values(update_columns)
            )
            connection.execute(update_stmt)

        return None

    def column_representation(
        self,
        schema: dict,
    ) -> list[sa.Column]:
        """Return a sqlalchemy table representation for the current schema."""
        columns: list[sa.Column] = [
            sa.Column(
                property_name,
                self.connector.to_sql_type(property_jsonschema),
            )
            for property_name, property_jsonschema in schema["properties"].items()
        ]
        return columns

    def generate_insert_statement(
        self,
        full_table_name: str | FullyQualifiedName,
        columns: list[sa.Column],  # type: ignore[override]
    ) -> str | Executable:
        """Generate an insert statement for the given records.

        Args:
            full_table_name: the target table name.
            columns: the target table columns.

        Returns:
            An insert statement.
        """
        metadata = sa.MetaData()
        table = sa.Table(full_table_name, metadata, *columns)
        return sa.insert(table)

    def conform_name(self, name: str, object_type: str | None = None) -> str:
        """Conforming names of tables, schemas, column names."""
        return name

    @property
    def schema_name(self) -> str | None:
        """Return the schema name or `None` if using names with no schema part.

                Note that after the next SDK release (after 0.14.0) we can remove this
                as it's already implemented upstream.

        Returns:
            The target schema name.
        """
        # Look for a default_target_scheme in the configuration fle
        default_target_schema: str = self.config.get("default_target_schema", None)
        parts = self.stream_name.split("-")

        # 1) When default_target_scheme is in the configuration use it
        # 2) if the streams are in <schema>-<table> format use the
        #    stream <schema>
        # 3) Return None if you don't find anything
        if default_target_schema:
            return default_target_schema

        return self.conform_name(parts[-2], "schema") if len(parts) in {2, 3} else None

    def activate_version(self, new_version: int) -> None:
        """Bump the active version of the target table.

        Args:
            new_version: The version number to activate.
        """
        if self.config["activate_version"] is False:
            self.logger.warning(
                "An activate version message was received, but activate_version is set "
                "to false so it was ignored."
            )
            return

        if self._pending_batch:
            self.logger.info(
                "An activate version message for '%s' was received. Draining...",
                self.stream_name,
            )
            draining_status = self.start_drain()
            self.process_batch(draining_status)
            self.mark_drained()

        # There's nothing to do if the table doesn't exist yet
        # (which it won't the first time the stream is processed)
        if not self.connector.table_exists(self.full_table_name):
            return

        deleted_at = datetime.datetime.now(tz=datetime.timezone.utc)

        with self.connector._connect() as connection, connection.begin():
            # Theoretically these errors should never appear because we always create
            # the columns, but it's useful as a sanity check. If anything changes later,
            # the error that would otherwise appear is not as intuitive.
            if not self.connector.column_exists(
                full_table_name=self.full_table_name,
                column_name=self.version_column_name,
                connection=connection,
            ):
                raise RuntimeError(
                    f"{self.version_column_name} is required for activate version "
                    "messages, but doesn't exist."
                )
            if not (
                self.config["hard_delete"]
                or self.connector.column_exists(
                    full_table_name=self.full_table_name,
                    column_name=self.soft_delete_column_name,
                    connection=connection,
                )
            ):
                raise RuntimeError(
                    f"{self.version_column_name} is required for soft deletion with "
                    "activate version messages, but doesn't exist."
                )

            metadata = sa.MetaData()
            target_table = sa.Table(
                self.table_name,
                metadata,
                autoload_with=connection.engine,
                schema=self.schema_name,
            )

            self.logger.info("Hard delete: %s", self.config.get("hard_delete"))
            if self.config["hard_delete"] is True:
                delete_stmt = sa.delete(target_table).where(
                    sa.or_(
                        target_table.c[self.version_column_name].is_(None),
                        target_table.c[self.version_column_name] < new_version,
                    )
                )
                connection.execute(delete_stmt)
                return

            # Need to deal with the case where data doesn't exist for the version column
            update_stmt = (
                sa.update(target_table)
                .values(
                    {
                        target_table.c[self.soft_delete_column_name]: bindparam(
                            "deletedate"
                        )
                    }
                )
                .where(
                    sa.and_(
                        sa.or_(
                            target_table.c[self.version_column_name]
                            < bindparam("version"),
                            target_table.c[self.version_column_name].is_(None),
                        ),
                        target_table.c[self.soft_delete_column_name].is_(None),
                    )
                )
            )
            bind_params = {"deletedate": deleted_at, "version": new_version}
            connection.execute(update_stmt, bind_params)<|MERGE_RESOLUTION|>--- conflicted
+++ resolved
@@ -120,7 +120,7 @@
         return f"{str(uuid.uuid4()).replace('-', '_')}"
 
     def sanitize_null_text_characters(self, data):
-        """Sanitizes null characters by replacing \u0000 with \ufffd"""
+        """Sanitizes null characters by replacing \u0000 with \ufffd."""
 
         def replace_null_character(d):
             return d.replace("\u0000", "\ufffd")
@@ -180,20 +180,14 @@
         if self.append_only is False:
             insert_records: dict[str, dict] = {}  # pk : record
             for record in records:
-<<<<<<< HEAD
-                insert_record = {}
-                for column in columns:
-                    if self.connector.sanitize_null_text_characters:
-                        insert_record[column.name] = self.sanitize_null_text_characters(
-                            record.get(column.name)
-                        )
-                    else:
-                        insert_record[column.name] = record.get(column.name)
-=======
                 insert_record = {
-                    column.name: record.get(column.name) for column in columns
+                    column.name: (
+                        self.sanitize_null_text_characters(record.get(column.name))
+                        if self.connector.sanitize_null_text_characters
+                        else record.get(column.name)
+                    )
+                    for column in columns
                 }
->>>>>>> d07b4158
                 # No need to check for a KeyError here because the SDK already
                 # guarantees that all key properties exist in the record.
                 primary_key_value = "".join([str(record[key]) for key in primary_keys])
@@ -201,20 +195,14 @@
             data_to_insert = list(insert_records.values())
         else:
             for record in records:
-<<<<<<< HEAD
-                insert_record = {}
-                for column in columns:
-                    if self.connector.sanitize_null_text_characters:
-                        insert_record[column.name] = self.sanitize_null_text_characters(
-                            record.get(column.name)
-                        )
-                    else:
-                        insert_record[column.name] = record.get(column.name)
-=======
                 insert_record = {
-                    column.name: record.get(column.name) for column in columns
+                    column.name: (
+                        self.sanitize_null_text_characters(record.get(column.name))
+                        if self.connector.sanitize_null_text_characters
+                        else record.get(column.name)
+                    )
+                    for column in columns
                 }
->>>>>>> d07b4158
                 data_to_insert.append(insert_record)
         connection.execute(insert, data_to_insert)
         return True
