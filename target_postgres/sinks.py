"""Postgres target sink class, which handles writing streams."""

import uuid
from typing import Any, Dict, Iterable, List, Optional, Union, cast

import sqlalchemy
from pendulum import now
from singer_sdk.sinks import SQLSink
from sqlalchemy import Column, MetaData, Table, insert, select, update
from sqlalchemy.sql import Executable
from sqlalchemy.sql.expression import bindparam

from target_postgres.connector import PostgresConnector


class PostgresSink(SQLSink):
    """Postgres target sink class."""

    connector_class = PostgresConnector

    def __init__(self, *args, **kwargs):
        """Initialize SQL Sink. See super class for more details."""
        super().__init__(*args, **kwargs)
        self.temp_table_name = self.generate_temp_table_name()

    @property
    def append_only(self) -> bool:
        """Return True if the target is append only."""
        return self._append_only

    @append_only.setter
    def append_only(self, value: bool) -> None:
        """Set the append_only attribute."""
        self._append_only = value

    @property
    def connector(self) -> PostgresConnector:
        """Return the connector object.

        Returns:
            The connector object.
        """
        return cast(PostgresConnector, self._connector)

    def setup(self) -> None:
        """Set up Sink.

        This method is called on Sink creation, and creates the required Schema and
        Table entities in the target database.
        """
        if self.key_properties is None or self.key_properties == []:
            self.append_only = True
        else:
            self.append_only = False
        if self.schema_name:
            self.connector.prepare_schema(self.schema_name)
        with self.connector._connect() as connection, connection.begin():
            self.connector.prepare_table(
                full_table_name=self.full_table_name,
                schema=self.schema,
                primary_keys=self.key_properties,
                connection=connection,
                as_temp_table=False,
            )

    def process_batch(self, context: dict) -> None:
        """Process a batch with the given batch context.

        Writes a batch to the SQL target. Developers may override this method
        in order to provide a more efficient upload/upsert process.

        Args:
            context: Stream partition or context dictionary.
        """
        # Use one connection so we do this all in a single transaction
        with self.connector._connect() as connection, connection.begin():
            # Check structure of table
            table: sqlalchemy.Table = self.connector.prepare_table(
                full_table_name=self.full_table_name,
                schema=self.schema,
                primary_keys=self.key_properties,
                as_temp_table=False,
                connection=connection,
            )
            # Create a temp table (Creates from the table above)
            temp_table: sqlalchemy.Table = self.connector.copy_table_structure(
                full_table_name=self.temp_table_name,
                from_table=table,
                as_temp_table=True,
                connection=connection,
            )
            # Insert into temp table
            self.bulk_insert_records(
                table=temp_table,
                schema=self.schema,
                primary_keys=self.key_properties,
                records=context["records"],
                connection=connection,
            )
            # Merge data from Temp table to main table
            self.upsert(
                from_table=temp_table,
                to_table=table,
                schema=self.schema,
                join_keys=self.key_properties,
                connection=connection,
            )
            # Drop temp table
            self.connector.drop_table(table=temp_table, connection=connection)

    def generate_temp_table_name(self):
        """Uuid temp table name."""
        # sqlalchemy.exc.IdentifierError: Identifier
        # 'temp_test_optional_attributes_388470e9_fbd0_47b7_a52f_d32a2ee3f5f6'
        # exceeds maximum length of 63 characters
        # Is hit if we have a long table name, there is no limit on Temporary tables
        # in postgres, used a guid just in case we are using the same session
        return f"{str(uuid.uuid4()).replace('-','_')}"

    def bulk_insert_records(  # type: ignore[override]
        self,
        table: sqlalchemy.Table,
        schema: dict,
        records: Iterable[Dict[str, Any]],
        primary_keys: List[str],
        connection: sqlalchemy.engine.Connection,
    ) -> Optional[int]:
        """Bulk insert records to an existing destination table.

        The default implementation uses a generic SQLAlchemy bulk insert operation.
        This method may optionally be overridden by developers in order to provide
        faster, native bulk uploads.

        Args:
            full_table_name: the target table name.
            schema: the JSON schema for the new table, to be used when inferring column
                names.
            records: the input records.

        Returns:
            True if table exists, False if not, None if unsure or undetectable.
        """
        columns = self.column_representation(schema)
        insert: str = cast(
            str,
            self.generate_insert_statement(
                table.name,
                columns,
            ),
        )
        self.logger.info("Inserting with SQL: %s", insert)
        # Only one record per PK, we want to take the last one
        data_to_insert: List[Dict[str, Any]] = []

        if self.append_only is False:
            insert_records: Dict[str, Dict] = {}  # pk : record
            for record in records:
                insert_record = {}
                for column in columns:
                    insert_record[column.name] = record.get(column.name)
                # No need to check for a KeyError here because the SDK already
                # guaruntees that all key properties exist in the record.
                primary_key_value = "".join([str(record[key]) for key in primary_keys])
                insert_records[primary_key_value] = insert_record
            data_to_insert = list(insert_records.values())
        else:
            for record in records:
                insert_record = {}
                for column in columns:
                    insert_record[column.name] = record.get(column.name)
                data_to_insert.append(insert_record)
        connection.execute(insert, data_to_insert)
        return True

    def upsert(
        self,
        from_table: sqlalchemy.Table,
        to_table: sqlalchemy.Table,
        schema: dict,
        join_keys: List[str],
        connection: sqlalchemy.engine.Connection,
    ) -> Optional[int]:
        """Merge upsert data from one table to another.

        Args:
            from_table: The source table.
            to_table: The destination table.
            schema: Singer Schema message.
            join_keys: The merge upsert keys, or `None` to append.
            connection: The database connection.

        Return:
            The number of records copied, if detectable, or `None` if the API does not
            report number of records affected/inserted.

        """
        if self.append_only is True:
            # Insert
            select_stmt = select(from_table.columns).select_from(from_table)
            insert_stmt = to_table.insert().from_select(
                names=from_table.columns, select=select_stmt
            )
            connection.execute(insert_stmt)
        else:
            join_predicates = []
            to_table_key: sqlalchemy.Column
            for key in join_keys:
                from_table_key: sqlalchemy.Column = from_table.columns[key]
                to_table_key = to_table.columns[key]
                join_predicates.append(from_table_key == to_table_key)

            join_condition = sqlalchemy.and_(*join_predicates)

            where_predicates = []
            for key in join_keys:
                to_table_key = to_table.columns[key]
                where_predicates.append(to_table_key.is_(None))
            where_condition = sqlalchemy.and_(*where_predicates)

            select_stmt = (
                select(from_table.columns)
                .select_from(from_table.outerjoin(to_table, join_condition))
                .where(where_condition)
            )
            insert_stmt = insert(to_table).from_select(
                names=from_table.columns, select=select_stmt
            )

            connection.execute(insert_stmt)

            # Update
            where_condition = join_condition
            update_columns = {}
            for column_name in self.schema["properties"].keys():
                from_table_column: sqlalchemy.Column = from_table.columns[column_name]
                to_table_column: sqlalchemy.Column = to_table.columns[column_name]
                update_columns[to_table_column] = from_table_column

            update_stmt = update(to_table).where(where_condition).values(update_columns)
            connection.execute(update_stmt)

        return None

    def column_representation(
        self,
        schema: dict,
    ) -> List[Column]:
        """Return a sqlalchemy table representation for the current schema."""
        columns: list[Column] = []
        for property_name, property_jsonschema in schema["properties"].items():
            columns.append(
                Column(
                    property_name,
                    self.connector.to_sql_type(property_jsonschema),
                )
            )
        return columns

    def generate_insert_statement(
        self,
        full_table_name: str,
        columns: List[Column],  # type: ignore[override]
    ) -> Union[str, Executable]:
        """Generate an insert statement for the given records.

        Args:
            full_table_name: the target table name.
            schema: the JSON schema for the new table.

        Returns:
            An insert statement.
        """
        metadata = MetaData()
        table = Table(full_table_name, metadata, *columns)
        return insert(table)

    def conform_name(self, name: str, object_type: Optional[str] = None) -> str:
        """Conforming names of tables, schemas, column names."""
        return name

    @property
    def schema_name(self) -> Optional[str]:
        """Return the schema name or `None` if using names with no schema part.

                Note that after the next SDK release (after 0.14.0) we can remove this
                as it's already upstreamed.

        Returns:
            The target schema name.
        """
        # Look for a default_target_scheme in the configuraion fle
        default_target_schema: str = self.config.get("default_target_schema", None)
        parts = self.stream_name.split("-")

        # 1) When default_target_scheme is in the configuration use it
        # 2) if the streams are in <schema>-<table> format use the
        #    stream <schema>
        # 3) Return None if you don't find anything
        if default_target_schema:
            return default_target_schema

        if len(parts) in {2, 3}:
            # Stream name is a two-part or three-part identifier.
            # Use the second-to-last part as the schema name.
            stream_schema = self.conform_name(parts[-2], "schema")
            return stream_schema

        # Schema name not detected.
        return None

    def activate_version(self, new_version: int) -> None:
        """Bump the active version of the target table.

        Args:
            new_version: The version number to activate.
        """
        # There's nothing to do if the table doesn't exist yet
        # (which it won't the first time the stream is processed)
        if not self.connector.table_exists(self.full_table_name):
            return

        deleted_at = now()
        # Different from SingerSDK as we need to handle types the
        # same as SCHEMA messsages
        datetime_type = self.connector.to_sql_type(
            {"type": "string", "format": "date-time"}
        )

        # Different from SingerSDK as we need to handle types the
        # same as SCHEMA messsages
        integer_type = self.connector.to_sql_type({"type": "integer"})

<<<<<<< HEAD
        if not self.connector.column_exists(
            full_table_name=self.full_table_name,
            column_name=self.version_column_name,
        ):
            self.connector.prepare_column(  # type: ignore[call-arg]
                self.full_table_name,
                self.version_column_name,  # type: ignore[arg-type]
                sql_type=integer_type,
            )
=======
        with self.connector._connect() as connection, connection.begin():
            if not self.connector.column_exists(
                full_table_name=self.full_table_name,
                column_name=self.version_column_name,
                connection=connection,
            ):
                self.connector.prepare_column(
                    self.full_table_name,
                    self.version_column_name,
                    sql_type=integer_type,
                    connection=connection,
                )
>>>>>>> 89ca8b7b

            self.logger.info("Hard delete: %s", self.config.get("hard_delete"))
            if self.config["hard_delete"] is True:
                connection.execute(
                    sqlalchemy.text(
                        f'DELETE FROM "{self.schema_name}"."{self.table_name}" '
                        f"WHERE {self.version_column_name} <= {new_version} "
                        f"OR {self.version_column_name} IS NULL"
                    )
                )
                return

<<<<<<< HEAD
        if not self.connector.column_exists(
            full_table_name=self.full_table_name,
            column_name=self.soft_delete_column_name,
        ):
            self.connector.prepare_column(  # type: ignore[call-arg]
                self.full_table_name,
                self.soft_delete_column_name,  # type: ignore[arg-type]
                sql_type=datetime_type,
=======
            if not self.connector.column_exists(
                full_table_name=self.full_table_name,
                column_name=self.soft_delete_column_name,
                connection=connection,
            ):
                self.connector.prepare_column(
                    self.full_table_name,
                    self.soft_delete_column_name,
                    sql_type=datetime_type,
                    connection=connection,
                )
            # Need to deal with the case where data doesn't exist for the version column
            query = sqlalchemy.text(
                f'UPDATE "{self.schema_name}"."{self.table_name}"\n'
                f"SET {self.soft_delete_column_name} = :deletedate \n"
                f"WHERE {self.version_column_name} < :version "
                f"OR {self.version_column_name} IS NULL \n"
                f"  AND {self.soft_delete_column_name} IS NULL\n"
            )
            query = query.bindparams(
                bindparam("deletedate", value=deleted_at, type_=datetime_type),
                bindparam("version", value=new_version, type_=integer_type),
>>>>>>> 89ca8b7b
            )
            connection.execute(query)<|MERGE_RESOLUTION|>--- conflicted
+++ resolved
@@ -330,30 +330,18 @@
         # same as SCHEMA messsages
         integer_type = self.connector.to_sql_type({"type": "integer"})
 
-<<<<<<< HEAD
-        if not self.connector.column_exists(
-            full_table_name=self.full_table_name,
-            column_name=self.version_column_name,
-        ):
-            self.connector.prepare_column(  # type: ignore[call-arg]
-                self.full_table_name,
-                self.version_column_name,  # type: ignore[arg-type]
-                sql_type=integer_type,
-            )
-=======
         with self.connector._connect() as connection, connection.begin():
             if not self.connector.column_exists(
                 full_table_name=self.full_table_name,
                 column_name=self.version_column_name,
                 connection=connection,
             ):
-                self.connector.prepare_column(
+                self.connector.prepare_column(  # type: ignore[call-arg]
                     self.full_table_name,
-                    self.version_column_name,
+                    self.version_column_name,  # type: ignore[arg-type]
                     sql_type=integer_type,
                     connection=connection,
                 )
->>>>>>> 89ca8b7b
 
             self.logger.info("Hard delete: %s", self.config.get("hard_delete"))
             if self.config["hard_delete"] is True:
@@ -366,24 +354,14 @@
                 )
                 return
 
-<<<<<<< HEAD
-        if not self.connector.column_exists(
-            full_table_name=self.full_table_name,
-            column_name=self.soft_delete_column_name,
-        ):
-            self.connector.prepare_column(  # type: ignore[call-arg]
-                self.full_table_name,
-                self.soft_delete_column_name,  # type: ignore[arg-type]
-                sql_type=datetime_type,
-=======
             if not self.connector.column_exists(
                 full_table_name=self.full_table_name,
                 column_name=self.soft_delete_column_name,
                 connection=connection,
             ):
-                self.connector.prepare_column(
+                self.connector.prepare_column(  # type: ignore[call-arg]
                     self.full_table_name,
-                    self.soft_delete_column_name,
+                    self.soft_delete_column_name,  # type: ignore[arg-type]
                     sql_type=datetime_type,
                     connection=connection,
                 )
@@ -398,6 +376,5 @@
             query = query.bindparams(
                 bindparam("deletedate", value=deleted_at, type_=datetime_type),
                 bindparam("version", value=new_version, type_=integer_type),
->>>>>>> 89ca8b7b
             )
             connection.execute(query)