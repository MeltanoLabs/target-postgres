--- conflicted
+++ resolved
@@ -53,10 +53,7 @@
         Table entities in the target database.
         """
         self.append_only = self.key_properties is None or self.key_properties == []
-<<<<<<< HEAD
-=======
-
->>>>>>> 03ac31d2
+
         if self.schema_name:
             self.connector.prepare_schema(self.schema_name)
         with self.connector._connect() as connection, connection.begin():
@@ -296,11 +293,7 @@
         Returns:
             The target schema name.
         """
-<<<<<<< HEAD
         # Look for a default_target_scheme in the configuration file
-=======
-        # Look for a default_target_scheme in the configuration fle
->>>>>>> 03ac31d2
         default_target_schema: str = self.config.get("default_target_schema", None)
         parts = self.stream_name.split("-")
 
