--- conflicted
+++ resolved
@@ -288,11 +288,7 @@
         """Return the schema name or `None` if using names with no schema part.
 
                 Note that after the next SDK release (after 0.14.0) we can remove this
-<<<<<<< HEAD
-                as it's already up-streamed.
-=======
                 as it's already implemented upstream.
->>>>>>> d07b4158
 
         Returns:
             The target schema name.
