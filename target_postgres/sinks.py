--- conflicted
+++ resolved
@@ -337,7 +337,6 @@
                     connection=connection,
                 )
 
-<<<<<<< HEAD
             self.logger.info("Hard delete: %s", self.config.get("hard_delete"))
             if self.config["hard_delete"] is True:
                 connection.execute(
@@ -346,15 +345,6 @@
                         f"WHERE {self.version_column_name} <= {new_version} "
                         f"OR {self.version_column_name} IS NULL"
                     )
-=======
-        self.logger.info("Hard delete: %s", self.config.get("hard_delete"))
-        if self.config["hard_delete"] is True:
-            with self.connector._connect() as connection:
-                connection.execute(
-                    f'DELETE FROM "{self.schema_name}"."{self.table_name}" '
-                    f"WHERE {self.version_column_name} <= {new_version} "
-                    f"OR {self.version_column_name} IS NULL"
->>>>>>> a3a9d341
                 )
                 return
 
