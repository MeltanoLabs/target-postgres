--- conflicted
+++ resolved
@@ -119,7 +119,6 @@
         # in postgres, used a guid just in case we are using the same session
         return f"{str(uuid.uuid4()).replace('-', '_')}"
 
-<<<<<<< HEAD
     def sanitize_null_text_characters(self, data):
         """Sanitizes null characters by replacing \u0000 with \ufffd."""
 
@@ -140,7 +139,7 @@
                     data[i] = replace_null_character(data[i])
 
         return data
-=======
+
     def generate_copy_statement(
         self,
         full_table_name: str | FullyQualifiedName,
@@ -191,7 +190,6 @@
                         processed_row.append(row[row_column_name])
 
                 copy.write_row(processed_row)
->>>>>>> fca6aa3f
 
     def bulk_insert_records(  # type: ignore[override]
         self,
