"""Postgres target class."""
from __future__ import annotations

from pathlib import PurePath

from singer_sdk import typing as th
from singer_sdk.target_base import SQLTarget

from target_postgres.sinks import PostgresSink


class TargetPostgres(SQLTarget):
    """Target for Postgres."""

    def __init__(
        self,
        config: dict | PurePath | str | list[PurePath | str] | None = None,
        parse_env_config: bool = False,
        validate_config: bool = True,
    ) -> None:
        """Initialize the target.

        Args:
            config: Target configuration. Can be a dictionary, a single path to a
                configuration file, or a list of paths to multiple configuration
                files.
            parse_env_config: Whether to look for configuration values in environment
                variables.
            validate_config: True to require validation of config settings.
        """
        self.max_parallelism = 1
        super().__init__(
            config=config,
            parse_env_config=parse_env_config,
            validate_config=validate_config,
        )
        # There's a few ways to do this in JSON Schema but it is schema draft dependent.
        # https://stackoverflow.com/questions/38717933/jsonschema-attribute-conditionally-required # noqa: E501
        assert (self.config.get("sqlalchemy_url") is not None) or (
            self.config.get("host") is not None
            and self.config.get("port") is not None
            and self.config.get("user") is not None
            and self.config.get("password") is not None
            and self.config.get("dialect+driver") is not None
        ), (
            "Need either the sqlalchemy_url to be set or host, port, user,"
            + "password, and dialect+driver to be set"
        )

        # If sqlalchemy_url is not being used and ssl_enable is on, ssl_mode must have
        # one of six allowable values. If ssl_mode is verify-ca or verify-full, a
        # certificate authority must be provided to verify against.
        assert (
            (self.config.get("sqlalchemy_url") is not None)
            or (self.config.get("ssl_enable") is False)
            or (
                self.config.get("ssl_mode") in {"disable", "allow", "prefer", "require"}
            )
            or (
                self.config.get("ssl_mode") in {"verify-ca", "verify-full"}
                and self.config.get("ssl_certificate_authority") is not None
            )
        ), (
            "ssl_enable is true but invalid values are provided for ssl_mode and/or"
            + "ssl_certificate_authority."
        )

        # If sqlalchemy_url is not being used and ssl_client_certificate_enable is on,
        # the client must provide a certificate and associated private key.
        assert (
            (self.config.get("sqlalchemy_url") is not None)
            or (self.config.get("ssl_client_certificate_enable") is False)
            or (
                self.config.get("ssl_client_certificate") is not None
                and self.config.get("ssl_client_private_key") is not None
            )
        ), (
            "ssl_client_certificate_enable is true but one or both of"
            + " ssl_client_certificate or ssl_client_private_key are unset."
        )

    name = "target-postgres"
    config_jsonschema = th.PropertiesList(
        th.Property(
            "host",
            th.StringType,
            description=(
                "Hostname for postgres instance. "
                + "Note if sqlalchemy_url is set this will be ignored."
            ),
        ),
        th.Property(
            "port",
            th.IntegerType,
            default=5432,
            description=(
                "The port on which postgres is awaiting connection. "
                + "Note if sqlalchemy_url is set this will be ignored."
            ),
        ),
        th.Property(
            "user",
            th.StringType,
            description=(
                "User name used to authenticate. "
                + "Note if sqlalchemy_url is set this will be ignored."
            ),
        ),
        th.Property(
            "password",
            th.StringType,
            description=(
                "Password used to authenticate. "
                "Note if sqlalchemy_url is set this will be ignored."
            ),
        ),
        th.Property(
            "database",
            th.StringType,
            description=(
                "Database name. "
                + "Note if sqlalchemy_url is set this will be ignored."
            ),
        ),
        th.Property(
            "sqlalchemy_url",
            th.StringType,
            description=(
                "SQLAlchemy connection string. "
                + "This will override using host, user, password, port, "
                + "dialect, and all ssl settings. Note that you must escape password "
                + "special characters properly. See "
                + "https://docs.sqlalchemy.org/en/20/core/engines.html#escaping-special-characters-such-as-signs-in-passwords"  # noqa: E501
            ),
        ),
        th.Property(
            "dialect+driver",
            th.StringType,
            default="postgresql+psycopg2",
            description=(
                "Dialect+driver see "
                + "https://docs.sqlalchemy.org/en/20/core/engines.html. "
                + "Generally just leave this alone. "
                + "Note if sqlalchemy_url is set this will be ignored."
            ),
        ),
        th.Property(
            "default_target_schema",
            th.StringType,
            description="Postgres schema to send data to, example: tap-clickup",
            default="melty",
        ),
        th.Property(
            "hard_delete",
            th.BooleanType,
            default=False,
            description=(
                "When activate version is sent from a tap this specefies "
                + "if we should delete the records that don't match, or mark "
                + "them with a date in the `_sdc_deleted_at` column."
            ),
        ),
        th.Property(
            "add_record_metadata",
            th.BooleanType,
            default=True,
            description=(
                "Note that this must be enabled for activate_version to work!"
                + "This adds _sdc_extracted_at, _sdc_batched_at, and more to every "
                + "table. See https://sdk.meltano.com/en/latest/implementation/record_metadata.html "  # noqa: E501
                + "for more information."
            ),
        ),
        th.Property(
            "ssl_enable",
            th.BooleanType,
            default=False,
            description=(
                "Whether or not to use ssl to verify the server's identity. Use"
                + " ssl_certificate_authority and ssl_mode for further customization."
                + " To use a client certificate to authenticate yourself to the server,"
                + " use ssl_client_certificate_enable instead."
                + " Note if sqlalchemy_url is set this will be ignored."
            ),
        ),
        th.Property(
            "ssl_client_certificate_enable",
            th.BooleanType,
            default=False,
            description=(
                "Whether or not to provide client-side certificates as a method of"
                + " authentication to the server. Use ssl_client_certificate and"
                + " ssl_client_private_key for further customization. To use SSL to"
                + " verify the server's identity, use ssl_enable instead."
                + " Note if sqlalchemy_url is set this will be ignored."
            ),
        ),
        th.Property(
            "ssl_mode",
            th.StringType,
            default="verify-full",
            description=(
                "SSL Protection method, see [postgres documentation](https://www.postgresql.org/docs/current/libpq-ssl.html#LIBPQ-SSL-PROTECTION)"  # noqa: E501
                + " for more information. Must be one of disable, allow, prefer,"
                + " require, verify-ca, or verify-full."
                + " Note if sqlalchemy_url is set this will be ignored."
            ),
        ),
        th.Property(
            "ssl_certificate_authority",
            th.StringType,
            default="~/.postgresql/root.crl",
            description=(
                "The certificate authority that should be used to verify the server's"
                + " identity. Can be provided either as the certificate itself (in"
                + " .env) or as a filepath to the certificate."
                + " Note if sqlalchemy_url is set this will be ignored."
            ),
        ),
        th.Property(
            "ssl_client_certificate",
            th.StringType,
            default="~/.postgresql/postgresql.crt",
            description=(
                "The certificate that should be used to verify your identity to the"
                + " server. Can be provided either as the certificate itself (in .env)"
                + " or as a filepath to the certificate."
                + " Note if sqlalchemy_url is set this will be ignored."
            ),
        ),
        th.Property(
            "ssl_client_private_key",
            th.StringType,
            default="~/.postgresql/postgresql.key",
            description=(
                "The private key for the certificate you provided. Can be provided"
                + " either as the certificate itself (in .env) or as a filepath to the"
                + " certificate."
                + " Note if sqlalchemy_url is set this will be ignored."
            ),
        ),
        th.Property(
            "ssl_storage_directory",
            th.StringType,
            default=".secrets",
            description=(
                "The folder in which to store SSL certificates provided as raw values."
                + " When a certificate/key is provided as a raw value instead of as a"
                + " filepath, it must be written to a file before it can be used. This"
                + " configuration option determines where that file is created."
            ),
        ),
        th.Property(
            "ssh_tunnel",
            th.ObjectType(
                th.Property(
                    "enable",
                    th.BooleanType,
                    required=False,
                    default=False,
                    description=(
                        "Enable an ssh tunnel (also known as bastion host), see the "
                        "other ssh_tunnel.* properties for more details"
                    ),
                ),
                th.Property(
                    "host",
                    th.StringType,
                    required=False,
                    description=(
                        "Host of the bastion host, this is the host "
                        "we'll connect to via ssh"
                    ),
                ),
                th.Property(
                    "username",
                    th.StringType,
                    required=False,
                    description="Username to connect to bastion host",
                ),
                th.Property(
                    "port",
                    th.IntegerType,
                    required=False,
                    default=22,
                    description="Port to connect to bastion host",
                ),
                th.Property(
                    "private_key",
                    th.StringType,
                    required=False,
                    secret=True,
                    description="Private Key for authentication to the bastion host",
                ),
                th.Property(
                    "private_key_password",
                    th.StringType,
                    required=False,
                    secret=True,
                    default=None,
                    description=(
                        "Private Key Password, leave None if no password is set"
                    ),
                ),
            ),
            required=False,
            description="SSH Tunnel Configuration, this is a json object",
        ),
    ).to_dict()
    default_sink_class = PostgresSink

<<<<<<< HEAD
    def _process_record_message(self, message_dict: dict) -> None:
        """Process a RECORD message.

        Args:
            message_dict: TODO
        """
        stream_name = message_dict["stream"]
        if self.mapper.stream_maps.get(stream_name) is None:
            raise Exception(f"Schema message has not been sent for {stream_name}")
        try:
            super()._process_record_message(message_dict)
        except jsonschema.exceptions.ValidationError as e:
            self.logger.error(
                f"Exception is being thrown for stream_name: {stream_name}"
            )
            raise e
=======
    @property
    def max_parallelism(self) -> int:
        """Get max parallel sinks.

        The default is 8 if not overridden.

        Returns:
            Max number of sinks that can be drained in parallel.
        """
        # https://github.com/MeltanoLabs/target-postgres/issues/3
        return 1
>>>>>>> 89ca8b7b
<|MERGE_RESOLUTION|>--- conflicted
+++ resolved
@@ -307,35 +307,4 @@
             description="SSH Tunnel Configuration, this is a json object",
         ),
     ).to_dict()
-    default_sink_class = PostgresSink
-
-<<<<<<< HEAD
-    def _process_record_message(self, message_dict: dict) -> None:
-        """Process a RECORD message.
-
-        Args:
-            message_dict: TODO
-        """
-        stream_name = message_dict["stream"]
-        if self.mapper.stream_maps.get(stream_name) is None:
-            raise Exception(f"Schema message has not been sent for {stream_name}")
-        try:
-            super()._process_record_message(message_dict)
-        except jsonschema.exceptions.ValidationError as e:
-            self.logger.error(
-                f"Exception is being thrown for stream_name: {stream_name}"
-            )
-            raise e
-=======
-    @property
-    def max_parallelism(self) -> int:
-        """Get max parallel sinks.
-
-        The default is 8 if not overridden.
-
-        Returns:
-            Max number of sinks that can be drained in parallel.
-        """
-        # https://github.com/MeltanoLabs/target-postgres/issues/3
-        return 1
->>>>>>> 89ca8b7b
+    default_sink_class = PostgresSink