from __future__ import annotations

<<<<<<< HEAD
import typing as t
from contextlib import contextmanager
=======
from os import chmod, path
>>>>>>> 409e8e8c
from typing import cast

import sqlalchemy
from singer_sdk import SQLConnector
from singer_sdk import typing as th
from sqlalchemy.dialects.postgresql import ARRAY, BIGINT, JSONB
from sqlalchemy.engine import URL
from sqlalchemy.types import TIMESTAMP


class PostgresConnector(SQLConnector):
    """Sets up SQL Alchemy, and other Postgres related stuff."""

    allow_column_add: bool = True  # Whether ADD COLUMN is supported.
    allow_column_rename: bool = True  # Whether RENAME COLUMN is supported.
    allow_column_alter: bool = False  # Whether altering column types is supported.
    allow_merge_upsert: bool = True  # Whether MERGE UPSERT is supported.
    allow_temp_tables: bool = True  # Whether temp tables are supported.

    def prepare_table(
        self,
        full_table_name: str,
        schema: dict,
        primary_keys: list[str],
        partition_keys: list[str] | None = None,
        as_temp_table: bool = False,
    ) -> sqlalchemy.Table:
        """Adapt target table to provided schema if possible.

        Args:
            full_table_name: the target table name.
            schema: the JSON Schema for the table.
            primary_keys: list of key properties.
            partition_keys: list of partition keys.
            as_temp_table: True to create a temp table.
        """
        _, schema_name, table_name = self.parse_full_table_name(full_table_name)
        meta = sqlalchemy.MetaData(bind=self._engine, schema=schema_name)
        table: sqlalchemy.Table = None
        if not self.table_exists(full_table_name=full_table_name):
            table = self.create_empty_table(
                table_name=table_name,
                meta=meta,
                schema=schema,
                primary_keys=primary_keys,
                partition_keys=partition_keys,
                as_temp_table=as_temp_table,
            )
            return table
        meta.reflect(only=[table_name])
        table = meta.tables[
            full_table_name
        ]  # So we don't mess up the casing of the Table reference
        for property_name, property_def in schema["properties"].items():
            self.prepare_column(
                schema_name=schema_name,
                table=table,
                column_name=property_name,
                sql_type=self.to_sql_type(property_def),
            )

        return meta.tables[full_table_name]

    def copy_table_structure(
        self,
        full_table_name: str,
        from_table: sqlalchemy.Table,
        as_temp_table: bool = False,
    ) -> sqlalchemy.Table:
        """Copy table structure.

        Args:
            full_table_name: the target table name potentially including schema
            fromtable: the  source table
            as_temp_table: True to create a temp table.
        """
        _, schema_name, table_name = self.parse_full_table_name(full_table_name)
        meta = sqlalchemy.MetaData(bind=self._engine, schema=schema_name)
        new_table: sqlalchemy.Table = None
        columns = []
        if self.table_exists(full_table_name=full_table_name):
            raise RuntimeError("Table already exists")
        for column in from_table.columns:
            columns.append(column.copy())
        if as_temp_table:
            new_table = sqlalchemy.Table(
                table_name, meta, *columns, prefixes=["TEMPORARY"]
            )
            new_table.create(bind=self.connection)
            return new_table
        else:
            new_table = sqlalchemy.Table(table_name, meta, *columns)
            new_table.create(bind=self.connection)
            return new_table

    def create_sqlalchemy_connection(self) -> sqlalchemy.engine.Connection:
        """Return a new SQLAlchemy connection using the provided config.

        Read more details about why server side cursors don't work on postgres here.
        DML/DDL doesn't work with this being on according to these docs

        https://docs.sqlalchemy.org/en/14/core/connections.html#using-server-side-cursors-a-k-a-stream-results

        Returns:
            A newly created SQLAlchemy engine object.
        """
        return self.create_sqlalchemy_engine().connect()

    @contextmanager
    def _connect(self) -> t.Iterator[sqlalchemy.engine.Connection]:
        with self._engine.connect().execution_options() as conn:
            yield conn

    def get_sqlalchemy_url(self, config: dict) -> str:
        """Generate a SQLAlchemy URL.

        Args:
            config: The configuration for the connector.
        """
        if config.get("sqlalchemy_url"):
            return cast(str, config["sqlalchemy_url"])

        else:
            sqlalchemy_url = URL.create(
                drivername=config["dialect+driver"],
                username=config["user"],
                password=config["password"],
                host=config["host"],
                port=config["port"],
                database=config["database"],
                query=self.get_sqlalchemy_query(config),
            )
            return cast(str, sqlalchemy_url)

    def drop_table(self, table: sqlalchemy.Table):
        """Drop table data."""
        with self._connect() as connection:
            table.drop(bind=connection)

    def clone_table(
        self, new_table_name, table, metadata, connection, temp_table
    ) -> sqlalchemy.Table:
        """Clone a table."""
        new_columns = []
        for column in table.columns:
            new_columns.append(
                sqlalchemy.Column(
                    column.name,
                    column.type,
                )
            )
        if temp_table is True:
            new_table = sqlalchemy.Table(
                new_table_name, metadata, *new_columns, prefixes=["TEMPORARY"]
            )
        else:
            new_table = sqlalchemy.Table(new_table_name, metadata, *new_columns)
        with self._connect() as connection:
            new_table.create(bind=connection)
        return new_table

    @staticmethod
    def to_sql_type(jsonschema_type: dict) -> sqlalchemy.types.TypeEngine:
        """Return a JSON Schema representation of the provided type.

        By default will call `typing.to_sql_type()`.

        Developers may override this method to accept additional input argument types,
        to support non-standard types, or to provide custom typing logic.
        If overriding this method, developers should call the default implementation
        from the base class for all unhandled cases.

        Args:
            jsonschema_type: The JSON Schema representation of the source type.

        Returns:
            The SQLAlchemy type representation of the data type.
        """
        if "integer" in jsonschema_type["type"]:
            return BIGINT()
        if "object" in jsonschema_type["type"]:
            return JSONB()
        if "array" in jsonschema_type["type"]:
            return ARRAY(JSONB())
        if jsonschema_type.get("format") == "date-time":
            return TIMESTAMP()
        return th.to_sql_type(jsonschema_type)

    def create_empty_table(
        self,
        table_name: str,
        meta: sqlalchemy.MetaData,
        schema: dict,
        primary_keys: list[str] | None = None,
        partition_keys: list[str] | None = None,
        as_temp_table: bool = False,
    ) -> sqlalchemy.Table:
        """Create an empty target table.

        Args:
            full_table_name: the target table name.
            schema: the JSON schema for the new table.
            primary_keys: list of key properties.
            partition_keys: list of partition keys.
            as_temp_table: True to create a temp table.

        Raises:
            NotImplementedError: if temp tables are unsupported and as_temp_table=True.
            RuntimeError: if a variant schema is passed with no properties defined.
        """
        columns: list[sqlalchemy.Column] = []
        primary_keys = primary_keys or []
        try:
            properties: dict = schema["properties"]
        except KeyError:
            raise RuntimeError(
                f"Schema for table_name: '{table_name}'"
                f"does not define properties: {schema}"
            )

        for property_name, property_jsonschema in properties.items():
            is_primary_key = property_name in primary_keys
            columns.append(
                sqlalchemy.Column(
                    property_name,
                    self.to_sql_type(property_jsonschema),
                    primary_key=is_primary_key,
                )
            )
        if as_temp_table:
            new_table = sqlalchemy.Table(
                table_name, meta, *columns, prefixes=["TEMPORARY"]
            )
            new_table.create(bind=self.connection)
            return new_table

        new_table = sqlalchemy.Table(table_name, meta, *columns)
        new_table.create(bind=self.connection)
        return new_table

    def prepare_column(
        self,
        schema_name: str,
        table: sqlalchemy.Table,
        column_name: str,
        sql_type: sqlalchemy.types.TypeEngine,
    ) -> None:
        """Adapt target table to provided schema if possible.

        Args:
            full_table_name: the target table name.
            column_name: the target column name.
            sql_type: the SQLAlchemy type.
            schema_name: the schema name.
        """
        if not self.column_exists(table.fullname, column_name):
            self._create_empty_column(
                # We should migrate every function to use sqlalchemy.Table
                # instead of having to know what the function wants
                table_name=table.name,
                column_name=column_name,
                sql_type=sql_type,
                schema_name=schema_name,
            )
            return

        self._adapt_column_type(
            schema_name=schema_name,
            table_name=table.name,
            column_name=column_name,
            sql_type=sql_type,
        )

    def _create_empty_column(
        self,
        schema_name: str,
        table_name: str,
        column_name: str,
        sql_type: sqlalchemy.types.TypeEngine,
    ) -> None:
        """Create a new column.

        Args:
            full_table_name: The target table name.
            column_name: The name of the new column.
            sql_type: SQLAlchemy type engine to be used in creating the new column.

        Raises:
            NotImplementedError: if adding columns is not supported.
        """
        if not self.allow_column_add:
            msg = "Adding columns is not supported."
            raise NotImplementedError(msg)

        column_add_ddl = self.get_column_add_ddl(
            schema_name=schema_name,
            table_name=table_name,
            column_name=column_name,
            column_type=sql_type,
        )
        with self._connect() as conn, conn.begin():
            conn.execute(column_add_ddl)

    def get_column_add_ddl(
        self,
        table_name: str,
        schema_name: str,
        column_name: str,
        column_type: sqlalchemy.types.TypeEngine,
    ) -> sqlalchemy.DDL:
        """Get the create column DDL statement.

        Args:
            table_name: Fully qualified table name of column to alter.
            schema_name: Schema name.
            column_name: Column name to create.
            column_type: New column sqlalchemy type.

        Returns:
            A sqlalchemy DDL instance.
        """
        column = sqlalchemy.Column(column_name, column_type)

        return sqlalchemy.DDL(
            'ALTER TABLE "%(schema_name)s"."%(table_name)s" ADD COLUMN %(column_name)s %(column_type)s',
            {
                "schema_name": schema_name,
                "table_name": table_name,
                "column_name": column.compile(dialect=self._engine.dialect),
                "column_type": column.type.compile(dialect=self._engine.dialect),
            },
        )

    def _adapt_column_type(
        self,
        schema_name: str,
        table_name: str,
        column_name: str,
        sql_type: sqlalchemy.types.TypeEngine,
    ) -> None:
        """Adapt table column type to support the new JSON schema type.

        Args:
            full_table_name: The target table name.
            column_name: The target column name.
            sql_type: The new SQLAlchemy type.

        Raises:
            NotImplementedError: if altering columns is not supported.
        """
        current_type: sqlalchemy.types.TypeEngine = self._get_column_type(
            schema_name=schema_name,
            table_name=table_name,
            column_name=column_name,
        )

        # remove collation if present and save it
        current_type_collation = self.remove_collation(current_type)

        # Check if the existing column type and the sql type are the same
        if str(sql_type) == str(current_type):
            # The current column and sql type are the same
            # Nothing to do
            return

        # Not the same type, generic type or compatible types
        # calling merge_sql_types for assistnace
        compatible_sql_type = self.merge_sql_types([current_type, sql_type])

        if str(compatible_sql_type) == str(current_type):
            # Nothing to do
            return

        # Put the collation level back before altering the column
        if current_type_collation:
            self.update_collation(compatible_sql_type, current_type_collation)

        if not self.allow_column_alter:
            msg = (
                "Altering columns is not supported. Could not convert column "
                f"'{schema_name}.{table_name}.{column_name}' from '{current_type}' to "
                f"'{compatible_sql_type}'."
            )
            raise NotImplementedError(msg)

        alter_column_ddl = self.get_column_alter_ddl(
            schema_name=schema_name,
            table_name=table_name,
            column_name=column_name,
            column_type=compatible_sql_type,
        )
        with self._connect() as conn:
            conn.execute(alter_column_ddl)

    def get_column_alter_ddl(
        self,
        schema_name: str,
        table_name: str,
        column_name: str,
        column_type: sqlalchemy.types.TypeEngine,
    ) -> sqlalchemy.DDL:
        """Get the alter column DDL statement.

        Override this if your database uses a different syntax for altering columns.

        Args:
            table_name: Fully qualified table name of column to alter.
            column_name: Column name to alter.
            column_type: New column type string.

        Returns:
            A sqlalchemy DDL instance.
        """
        column = sqlalchemy.Column(column_name, column_type)
        return sqlalchemy.DDL(
            'ALTER TABLE "%(schema_name)s"."%(table_name)s" ALTER COLUMN %(column_name)s %(column_type)s',
            {
                "schema_name": schema_name,
                "table_name": table_name,
                "column_name": column.compile(dialect=self._engine.dialect),
                "column_type": column.type.compile(dialect=self._engine.dialect),
            },
        )

<<<<<<< HEAD
    def _get_column_type(
        self,
        schema_name: str,
        table_name: str,
        column_name: str,
    ) -> sqlalchemy.types.TypeEngine:
        """Get the SQL type of the declared column.

        Args:
            full_table_name: The name of the table.
            column_name: The name of the column.

        Returns:
            The type of the column.

        Raises:
            KeyError: If the provided column name does not exist.
        """
        try:
            column = self.get_table_columns(
                schema_name=schema_name,
                table_name=table_name,
            )[column_name]
        except KeyError as ex:
            msg = (
                f"Column `{column_name}` does not exist in table"
                "`{schema_name}.{table_name}`."
            )
            raise KeyError(msg) from ex

        return t.cast(sqlalchemy.types.TypeEngine, column.type)

    def get_table_columns(
        self,
        schema_name: str,
        table_name: str,
        column_names: list[str] | None = None,
    ) -> dict[str, sqlalchemy.Column]:
        """Return a list of table columns.

        Overrode to support schema_name

        Args:
            schema_name: schema name.
            table_name: table name to get columns for.
            column_names: A list of column names to filter to.

        Returns:
            An ordered list of column objects.
        """
        inspector = sqlalchemy.inspect(self._engine)
        columns = inspector.get_columns(table_name, schema_name)

        return {
            col_meta["name"]: sqlalchemy.Column(
                col_meta["name"],
                col_meta["type"],
                nullable=col_meta.get("nullable", False),
            )
            for col_meta in columns
            if not column_names
            or col_meta["name"].casefold() in {col.casefold() for col in column_names}
        }

    def column_exists(self, full_table_name: str, column_name: str) -> bool:
        """Determine if the target column already exists.

        Args:
            full_table_name: the target table name.
            column_name: the target column name.

        Returns:
            True if table exists, False if not.
        """
        _, schema_name, table_name = self.parse_full_table_name(full_table_name)
        assert schema_name is not None
        assert table_name is not None
        return column_name in self.get_table_columns(
            schema_name=schema_name, table_name=table_name
        )
=======
    def get_sqlalchemy_query(self, config: dict) -> dict:
        """Get query values to be used for sqlalchemy URL creation.

        Args:
            config: The configuration for the connector.

        Returns:
            A dictionary with key-value pairs for the sqlalchemy query.
        """
        query = {}

        # ssl_enable is for verifying the server's identity to the client.
        if config["ssl_enable"]:
            ssl_mode = config["ssl_mode"]
            query.update({"sslmode": ssl_mode})
            query["sslrootcert"] = self.filepath_or_certificate(
                value=config["ssl_certificate_authority"],
                alternative_name=config["ssl_storage_directory"] + "/root.crt",
            )

        # ssl_client_certificate_enable is for verifying the client's identity to the
        # server.
        if config["ssl_client_certificate_enable"]:
            query["sslcert"] = self.filepath_or_certificate(
                value=config["ssl_client_certificate"],
                alternative_name=config["ssl_storage_directory"] + "/cert.crt",
            )
            query["sslkey"] = self.filepath_or_certificate(
                value=config["ssl_client_private_key"],
                alternative_name=config["ssl_storage_directory"] + "/pkey.key",
                restrict_permissions=True,
            )
        return query

    def filepath_or_certificate(
        self,
        value: str,
        alternative_name: str,
        restrict_permissions: bool = False,
    ) -> str:
        """Provide the appropriate key-value pair based on a filepath or raw value.

        For SSL configuration options, support is provided for either raw values in
        .env file or filepaths to a file containing a certificate. This function
        attempts to parse a value as a filepath, and if no file is found, assumes the
        value is a certificate and creates a file named `alternative_name` to store the
        file.

        Args:
            value: Either a filepath or a raw value to be written to a file.
            alternative_name: The filename to use in case `value` is not a filepath.
            restrict_permissions: Whether to restrict permissions on a newly created
                file. On UNIX systems, private keys cannot have public access.

        Returns:
            A dictionary with key-value pairs for the sqlalchemy query

        """
        if path.isfile(value):
            return value
        else:
            with open(alternative_name, "wb") as alternative_file:
                alternative_file.write(value.encode("utf-8"))
            if restrict_permissions:
                chmod(alternative_name, 0o600)
            return alternative_name
>>>>>>> 409e8e8c
<|MERGE_RESOLUTION|>--- conflicted
+++ resolved
@@ -1,11 +1,8 @@
 from __future__ import annotations
 
-<<<<<<< HEAD
 import typing as t
 from contextlib import contextmanager
-=======
 from os import chmod, path
->>>>>>> 409e8e8c
 from typing import cast
 
 import sqlalchemy
@@ -430,7 +427,73 @@
             },
         )
 
-<<<<<<< HEAD
+    def get_sqlalchemy_query(self, config: dict) -> dict:
+        """Get query values to be used for sqlalchemy URL creation.
+
+        Args:
+            config: The configuration for the connector.
+
+        Returns:
+            A dictionary with key-value pairs for the sqlalchemy query.
+        """
+        query = {}
+
+        # ssl_enable is for verifying the server's identity to the client.
+        if config["ssl_enable"]:
+            ssl_mode = config["ssl_mode"]
+            query.update({"sslmode": ssl_mode})
+            query["sslrootcert"] = self.filepath_or_certificate(
+                value=config["ssl_certificate_authority"],
+                alternative_name=config["ssl_storage_directory"] + "/root.crt",
+            )
+
+        # ssl_client_certificate_enable is for verifying the client's identity to the
+        # server.
+        if config["ssl_client_certificate_enable"]:
+            query["sslcert"] = self.filepath_or_certificate(
+                value=config["ssl_client_certificate"],
+                alternative_name=config["ssl_storage_directory"] + "/cert.crt",
+            )
+            query["sslkey"] = self.filepath_or_certificate(
+                value=config["ssl_client_private_key"],
+                alternative_name=config["ssl_storage_directory"] + "/pkey.key",
+                restrict_permissions=True,
+            )
+        return query
+
+    def filepath_or_certificate(
+        self,
+        value: str,
+        alternative_name: str,
+        restrict_permissions: bool = False,
+    ) -> str:
+        """Provide the appropriate key-value pair based on a filepath or raw value.
+
+        For SSL configuration options, support is provided for either raw values in
+        .env file or filepaths to a file containing a certificate. This function
+        attempts to parse a value as a filepath, and if no file is found, assumes the
+        value is a certificate and creates a file named `alternative_name` to store the
+        file.
+
+        Args:
+            value: Either a filepath or a raw value to be written to a file.
+            alternative_name: The filename to use in case `value` is not a filepath.
+            restrict_permissions: Whether to restrict permissions on a newly created
+                file. On UNIX systems, private keys cannot have public access.
+
+        Returns:
+            A dictionary with key-value pairs for the sqlalchemy query
+
+        """
+        if path.isfile(value):
+            return value
+        else:
+            with open(alternative_name, "wb") as alternative_file:
+                alternative_file.write(value.encode("utf-8"))
+            if restrict_permissions:
+                chmod(alternative_name, 0o600)
+            return alternative_name
+
     def _get_column_type(
         self,
         schema_name: str,
@@ -510,72 +573,4 @@
         assert table_name is not None
         return column_name in self.get_table_columns(
             schema_name=schema_name, table_name=table_name
-        )
-=======
-    def get_sqlalchemy_query(self, config: dict) -> dict:
-        """Get query values to be used for sqlalchemy URL creation.
-
-        Args:
-            config: The configuration for the connector.
-
-        Returns:
-            A dictionary with key-value pairs for the sqlalchemy query.
-        """
-        query = {}
-
-        # ssl_enable is for verifying the server's identity to the client.
-        if config["ssl_enable"]:
-            ssl_mode = config["ssl_mode"]
-            query.update({"sslmode": ssl_mode})
-            query["sslrootcert"] = self.filepath_or_certificate(
-                value=config["ssl_certificate_authority"],
-                alternative_name=config["ssl_storage_directory"] + "/root.crt",
-            )
-
-        # ssl_client_certificate_enable is for verifying the client's identity to the
-        # server.
-        if config["ssl_client_certificate_enable"]:
-            query["sslcert"] = self.filepath_or_certificate(
-                value=config["ssl_client_certificate"],
-                alternative_name=config["ssl_storage_directory"] + "/cert.crt",
-            )
-            query["sslkey"] = self.filepath_or_certificate(
-                value=config["ssl_client_private_key"],
-                alternative_name=config["ssl_storage_directory"] + "/pkey.key",
-                restrict_permissions=True,
-            )
-        return query
-
-    def filepath_or_certificate(
-        self,
-        value: str,
-        alternative_name: str,
-        restrict_permissions: bool = False,
-    ) -> str:
-        """Provide the appropriate key-value pair based on a filepath or raw value.
-
-        For SSL configuration options, support is provided for either raw values in
-        .env file or filepaths to a file containing a certificate. This function
-        attempts to parse a value as a filepath, and if no file is found, assumes the
-        value is a certificate and creates a file named `alternative_name` to store the
-        file.
-
-        Args:
-            value: Either a filepath or a raw value to be written to a file.
-            alternative_name: The filename to use in case `value` is not a filepath.
-            restrict_permissions: Whether to restrict permissions on a newly created
-                file. On UNIX systems, private keys cannot have public access.
-
-        Returns:
-            A dictionary with key-value pairs for the sqlalchemy query
-
-        """
-        if path.isfile(value):
-            return value
-        else:
-            with open(alternative_name, "wb") as alternative_file:
-                alternative_file.write(value.encode("utf-8"))
-            if restrict_permissions:
-                chmod(alternative_name, 0o600)
-            return alternative_name
->>>>>>> 409e8e8c
+        )