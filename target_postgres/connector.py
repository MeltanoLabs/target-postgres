"""Handles Postgres interactions."""

from __future__ import annotations

import atexit
import io
import itertools
import signal
import sys
import typing as t
from contextlib import contextmanager
from functools import cached_property
from os import chmod, path
from typing import cast

import paramiko
import simplejson
import sqlalchemy as sa
from singer_sdk import SQLConnector
from singer_sdk import typing as th
from sqlalchemy.dialects.postgresql import ARRAY, BIGINT, BYTEA, JSONB, UUID
from sqlalchemy.engine import URL
from sqlalchemy.engine.url import make_url
from sqlalchemy.types import (
    BOOLEAN,
    DATE,
    DATETIME,
    DECIMAL,
    INTEGER,
    TEXT,
    TIME,
    TIMESTAMP,
    VARCHAR,
    TypeDecorator,
)
from sshtunnel import SSHTunnelForwarder

if t.TYPE_CHECKING:
    from singer_sdk.connectors.sql import FullyQualifiedName


class PostgresConnector(SQLConnector):
    """Sets up SQL Alchemy, and other Postgres related stuff."""

    allow_column_add: bool = True  # Whether ADD COLUMN is supported.
    allow_column_rename: bool = True  # Whether RENAME COLUMN is supported.
    allow_column_alter: bool = False  # Whether altering column types is supported.
    allow_merge_upsert: bool = True  # Whether MERGE UPSERT is supported.
    allow_temp_tables: bool = True  # Whether temp tables are supported.

    def __init__(self, config: dict) -> None:
        """Initialize a connector to a Postgres database.

        Args:
            config: Configuration for the connector.
        """
        url: URL = make_url(self.get_sqlalchemy_url(config=config))
        ssh_config = config.get("ssh_tunnel", {})
        self.ssh_tunnel: SSHTunnelForwarder

        if ssh_config.get("enable", False):
            # Return a new URL with SSH tunnel parameters
            self.ssh_tunnel = SSHTunnelForwarder(
                ssh_address_or_host=(ssh_config["host"], ssh_config["port"]),
                ssh_username=ssh_config["username"],
                ssh_private_key=self.guess_key_type(ssh_config["private_key"]),
                ssh_private_key_password=ssh_config.get("private_key_password"),
                remote_bind_address=(url.host, url.port),
            )
            self.ssh_tunnel.start()
            # On program exit clean up, want to also catch signals
            atexit.register(self.clean_up)
            signal.signal(signal.SIGTERM, self.catch_signal)
            # Probably overkill to catch SIGINT, but needed for SIGTERM
            signal.signal(signal.SIGINT, self.catch_signal)

            # Swap the URL to use the tunnel
            url = url.set(
                host=self.ssh_tunnel.local_bind_host,
                port=self.ssh_tunnel.local_bind_port,
            )

        super().__init__(
            config,
            sqlalchemy_url=url.render_as_string(hide_password=False),
        )

    @cached_property
    def interpret_content_encoding(self) -> bool:
        """Whether to interpret schema contentEncoding to set the column type.

        It is an opt-in feature because it might result in data loss if the
        actual data does not match the schema's advertised encoding.

        Returns:
            True if the feature is enabled, False otherwise.
        """
        return self.config.get("interpret_content_encoding", False)

<<<<<<< HEAD
    @cached_property
    def sanitize_null_text_characters(self) -> bool:
        """Whether to sanitize null text characters.

        Returns:
            True if the feature is enabled, False otherwise.
        """
        return self.config.get("sanitize_null_text_characters", False)

    def prepare_table(  # type: ignore[override]
=======
    def prepare_table(  # type: ignore[override]  # noqa: PLR0913
>>>>>>> d07b4158
        self,
        full_table_name: str | FullyQualifiedName,
        schema: dict,
        primary_keys: t.Sequence[str],
        connection: sa.engine.Connection,
        partition_keys: list[str] | None = None,
        as_temp_table: bool = False,
    ) -> sa.Table:
        """Adapt target table to provided schema if possible.

        Args:
            full_table_name: the target table name.
            schema: the JSON Schema for the table.
            primary_keys: list of key properties.
            connection: the database connection.
            partition_keys: list of partition keys.
            as_temp_table: True to create a temp table.

        Returns:
            The table object.
        """
        _, schema_name, table_name = self.parse_full_table_name(full_table_name)
        meta = sa.MetaData(schema=schema_name)
        table: sa.Table
        if not self.table_exists(full_table_name=full_table_name):
            return self.create_empty_table(
                table_name=table_name,
                meta=meta,
                schema=schema,
                primary_keys=primary_keys,
                partition_keys=partition_keys,
                as_temp_table=as_temp_table,
                connection=connection,
            )
        meta.reflect(connection, only=[table_name])
        table = meta.tables[
            full_table_name
        ]  # So we don't mess up the casing of the Table reference

        columns = self.get_table_columns(
            schema_name=cast(str, schema_name),
            table_name=table_name,
            connection=connection,
        )

        for property_name, property_def in schema["properties"].items():
            column_object = None
            if property_name in columns:
                column_object = columns[property_name]

            self.prepare_column(
                full_table_name=table.fullname,
                column_name=property_name,
                sql_type=self.to_sql_type(property_def),
                connection=connection,
                column_object=column_object,
            )

        return meta.tables[full_table_name]

    def copy_table_structure(
        self,
        full_table_name: str | FullyQualifiedName,
        from_table: sa.Table,
        connection: sa.engine.Connection,
        as_temp_table: bool = False,
    ) -> sa.Table:
        """Copy table structure.

        Args:
            full_table_name: the target table name potentially including schema
            from_table: the  source table
            connection: the database connection.
            as_temp_table: True to create a temp table.

        Returns:
            The new table object.
        """
        _, schema_name, table_name = self.parse_full_table_name(full_table_name)
        meta = sa.MetaData(schema=schema_name)
        new_table: sa.Table
        if self.table_exists(full_table_name=full_table_name):
            raise RuntimeError("Table already exists")

        columns = [column._copy() for column in from_table.columns]
        if as_temp_table:
            new_table = sa.Table(table_name, meta, *columns, prefixes=["TEMPORARY"])
            new_table.create(bind=connection)
            return new_table
        new_table = sa.Table(table_name, meta, *columns)
        new_table.create(bind=connection)
        return new_table

    @contextmanager
    def _connect(self) -> t.Iterator[sa.engine.Connection]:
        with self._engine.connect().execution_options() as conn:
            yield conn

    def drop_table(self, table: sa.Table, connection: sa.engine.Connection):
        """Drop table data."""
        table.drop(bind=connection)

    def clone_table(
        self, new_table_name, table, metadata, connection, temp_table
    ) -> sa.Table:
        """Clone a table."""
        new_columns = [sa.Column(column.name, column.type) for column in table.columns]
        if temp_table is True:
            new_table = sa.Table(
                new_table_name, metadata, *new_columns, prefixes=["TEMPORARY"]
            )
        else:
            new_table = sa.Table(new_table_name, metadata, *new_columns)
        new_table.create(bind=connection)
        return new_table

    def to_sql_type(self, jsonschema_type: dict) -> sa.types.TypeEngine:  # type: ignore[override]
        """Return a JSON Schema representation of the provided type.

        By default will call `typing.to_sql_type()`.

        Developers may override this method to accept additional input argument types,
        to support non-standard types, or to provide custom typing logic.
        If overriding this method, developers should call the default implementation
        from the base class for all unhandled cases.

        Args:
            jsonschema_type: The JSON Schema representation of the source type.

        Returns:
            The SQLAlchemy type representation of the data type.
        """
        json_type_array = []

        if jsonschema_type.get("type", False):
            if isinstance(jsonschema_type["type"], str):
                json_type_array.append(jsonschema_type)
            elif isinstance(jsonschema_type["type"], list):
                for entry in jsonschema_type["type"]:
                    json_type_dict = {"type": entry}
                    if jsonschema_type.get("format", False):
                        json_type_dict["format"] = jsonschema_type["format"]
                    if encoding := jsonschema_type.get("contentEncoding", False):
                        json_type_dict["contentEncoding"] = encoding
                    # Figure out array type, but only if there's a single type
                    # (no array union types)
                    if (
                        "items" in jsonschema_type
                        and "type" in jsonschema_type["items"]
                        and isinstance(jsonschema_type["items"]["type"], str)
                    ):
                        json_type_dict["items"] = jsonschema_type["items"]["type"]
                    json_type_array.append(json_type_dict)
            else:
                msg = "Invalid format for jsonschema type: not str or list."
                raise RuntimeError(msg)
        elif jsonschema_type.get("anyOf", False):
            json_type_array.extend(iter(jsonschema_type["anyOf"]))
        else:
            msg = (
                "Neither type nor anyOf are present. Unable to determine type. "
                "Defaulting to string."
            )
            return NOTYPE()
        sql_type_array = []
        for json_type in json_type_array:
            picked_type = self.pick_individual_type(jsonschema_type=json_type)
            if picked_type is not None:
                sql_type_array.append(picked_type)

        return PostgresConnector.pick_best_sql_type(sql_type_array=sql_type_array)

    def pick_individual_type(self, jsonschema_type: dict):  # noqa: PLR0911
        """Select the correct sql type assuming jsonschema_type has only a single type.

        Args:
            jsonschema_type: A jsonschema_type array containing only a single type.

        Returns:
            An instance of the appropriate SQL type class based on jsonschema_type.
        """
        if "null" in jsonschema_type["type"]:
            return None
        if "integer" in jsonschema_type["type"]:
            return BIGINT()
        if "object" in jsonschema_type["type"]:
            return JSONB()
        if "array" in jsonschema_type["type"]:
            items = jsonschema_type.get("items")
            # Case 1: items is a string
            if isinstance(items, str):
                return ARRAY(self.to_sql_type({"type": items}))

            # Case 2: items are more complex
            if isinstance(items, dict):
                # Case 2.1: items are variants
                if "type" not in items:
                    return ARRAY(JSONB())

                items_type = items["type"]

                # Case 2.2: items are a single type
                if isinstance(items_type, str):
                    return ARRAY(self.to_sql_type({"type": items_type}))

                # Case 2.3: items are a list of types
                if isinstance(items_type, list):
                    return ARRAY(self.to_sql_type({"type": items_type}))

            # Case 3: tuples
            return ARRAY(JSONB()) if isinstance(items, list) else JSONB()

        # string formats
        if jsonschema_type.get("format") == "date-time":
            return TIMESTAMP()
        if jsonschema_type.get("format") == "uuid":
            return UUID()
        if (
            self.interpret_content_encoding
            and jsonschema_type.get("contentEncoding") == "base16"
        ):
            return HexByteString()
        individual_type = th.to_sql_type(jsonschema_type)
        return TEXT() if isinstance(individual_type, VARCHAR) else individual_type

    @staticmethod
    def pick_best_sql_type(sql_type_array: list):
        """Select the best SQL type from an array of instances of SQL type classes.

        Args:
            sql_type_array: The array of instances of SQL type classes.

        Returns:
            An instance of the best SQL type class based on defined precedence order.
        """
        precedence_order = [
            HexByteString,
            ARRAY,
            JSONB,
            UUID,
            TEXT,
            TIMESTAMP,
            DATETIME,
            DATE,
            TIME,
            DECIMAL,
            BIGINT,
            INTEGER,
            BOOLEAN,
            NOTYPE,
        ]

        for sql_type, obj in itertools.product(precedence_order, sql_type_array):
            if isinstance(obj, sql_type):
                return obj
        return TEXT()

    def create_empty_table(  # type: ignore[override]  # noqa: PLR0913
        self,
        table_name: str,
        meta: sa.MetaData,
        schema: dict,
        connection: sa.engine.Connection,
        primary_keys: t.Sequence[str] | None = None,
        partition_keys: list[str] | None = None,
        as_temp_table: bool = False,
    ) -> sa.Table:
        """Create an empty target table.

        Args:
            table_name: the target table name.
            meta: the SQLAlchemy metadata object.
            schema: the JSON schema for the new table.
            connection: the database connection.
            primary_keys: list of key properties.
            partition_keys: list of partition keys.
            as_temp_table: True to create a temp table.

        Returns:
            The new table object.

        Raises:
            NotImplementedError: if temp tables are unsupported and as_temp_table=True.
            RuntimeError: if a variant schema is passed with no properties defined.
        """
        columns: list[sa.Column] = []
        primary_keys = primary_keys or []
        try:
            properties: dict = schema["properties"]
        except KeyError:
            raise RuntimeError(
                f"Schema for table_name: '{table_name}'"
                f"does not define properties: {schema}"
            ) from None

        for property_name, property_jsonschema in properties.items():
            is_primary_key = property_name in primary_keys
            columns.append(
                sa.Column(
                    property_name,
                    self.to_sql_type(property_jsonschema),
                    primary_key=is_primary_key,
                    autoincrement=False,  # See: https://github.com/MeltanoLabs/target-postgres/issues/193 # noqa: E501
                )
            )
        if as_temp_table:
            new_table = sa.Table(table_name, meta, *columns, prefixes=["TEMPORARY"])
            new_table.create(bind=connection)
            return new_table

        new_table = sa.Table(table_name, meta, *columns)
        new_table.create(bind=connection)
        return new_table

    def prepare_column(
        self,
        full_table_name: str | FullyQualifiedName,
        column_name: str,
        sql_type: sa.types.TypeEngine,
        connection: sa.engine.Connection | None = None,
        column_object: sa.Column | None = None,
    ) -> None:
        """Adapt target table to provided schema if possible.

        Args:
            full_table_name: the fully qualified table name.
            column_name: the target column name.
            sql_type: the SQLAlchemy type.
            connection: a database connection. optional.
            column_object: a SQLAlchemy column. optional.
        """
        if connection is None:
            super().prepare_column(full_table_name, column_name, sql_type)
            return

        _, schema_name, table_name = self.parse_full_table_name(full_table_name)

        column_exists = column_object is not None or self.column_exists(
            full_table_name, column_name, connection=connection
        )

        if not column_exists:
            self._create_empty_column(
                # We should migrate every function to use sa.Table
                # instead of having to know what the function wants
                table_name=table_name,
                column_name=column_name,
                sql_type=sql_type,
                schema_name=cast(str, schema_name),
                connection=connection,
            )
            return

        self._adapt_column_type(
            schema_name=cast(str, schema_name),
            table_name=table_name,
            column_name=column_name,
            sql_type=sql_type,
            connection=connection,
            column_object=column_object,
        )

    def _create_empty_column(  # type: ignore[override]
        self,
        schema_name: str,
        table_name: str,
        column_name: str,
        sql_type: sa.types.TypeEngine,
        connection: sa.engine.Connection,
    ) -> None:
        """Create a new column.

        Args:
            schema_name: The schema name.
            table_name: The table name.
            column_name: The name of the new column.
            sql_type: SQLAlchemy type engine to be used in creating the new column.
            connection: The database connection.

        Raises:
            NotImplementedError: if adding columns is not supported.
        """
        if not self.allow_column_add:
            msg = "Adding columns is not supported."
            raise NotImplementedError(msg)

        column_add_ddl = self.get_column_add_ddl(
            schema_name=schema_name,
            table_name=table_name,
            column_name=column_name,
            column_type=sql_type,
        )
        connection.execute(column_add_ddl)

    def get_column_add_ddl(  # type: ignore[override]
        self,
        table_name: str,
        schema_name: str,
        column_name: str,
        column_type: sa.types.TypeEngine,
    ) -> sa.DDL:
        """Get the create column DDL statement.

        Args:
            table_name: Fully qualified table name of column to alter.
            schema_name: Schema name.
            column_name: Column name to create.
            column_type: New column sqlalchemy type.

        Returns:
            A sqlalchemy DDL instance.
        """
        column = sa.Column(column_name, column_type)

        return sa.DDL(
            (
                'ALTER TABLE "%(schema_name)s"."%(table_name)s"'
                "ADD COLUMN %(column_name)s %(column_type)s"
            ),
            {
                "schema_name": schema_name,
                "table_name": table_name,
                "column_name": column.compile(dialect=self._engine.dialect),
                "column_type": column.type.compile(dialect=self._engine.dialect),
            },
        )

    def _adapt_column_type(  # type: ignore[override]  # noqa: PLR0913
        self,
        schema_name: str,
        table_name: str,
        column_name: str,
        sql_type: sa.types.TypeEngine,
        connection: sa.engine.Connection,
        column_object: sa.Column | None,
    ) -> None:
        """Adapt table column type to support the new JSON schema type.

        Args:
            schema_name: The schema name.
            table_name: The table name.
            column_name: The target column name.
            sql_type: The new SQLAlchemy type.
            connection: The database connection.
            column_object: The existing column object.

        Raises:
            NotImplementedError: if altering columns is not supported.
        """
        current_type: sa.types.TypeEngine
        if column_object is not None:
            current_type = t.cast(sa.types.TypeEngine, column_object.type)
        else:
            current_type = self._get_column_type(
                schema_name=schema_name,
                table_name=table_name,
                column_name=column_name,
                connection=connection,
            )

        # remove collation if present and save it
        current_type_collation = self.remove_collation(current_type)

        # Check if the existing column type and the sql type are the same
        if str(sql_type) == str(current_type):
            # The current column and sql type are the same
            # Nothing to do
            return

        # Not the same type, generic type or compatible types
        # calling merge_sql_types for assistance
        compatible_sql_type = self.merge_sql_types([current_type, sql_type])

        if str(compatible_sql_type) == str(current_type):
            # Nothing to do
            return

        # Put the collation level back before altering the column
        if current_type_collation:
            self.update_collation(compatible_sql_type, current_type_collation)

        if not self.allow_column_alter:
            msg = (
                "Altering columns is not supported. Could not convert column "
                f"'{schema_name}.{table_name}.{column_name}' from '{current_type}' to "
                f"'{compatible_sql_type}'."
            )
            raise NotImplementedError(msg)

        alter_column_ddl = self.get_column_alter_ddl(
            schema_name=schema_name,
            table_name=table_name,
            column_name=column_name,
            column_type=compatible_sql_type,
        )
        connection.execute(alter_column_ddl)

    def get_column_alter_ddl(  # type: ignore[override]
        self,
        schema_name: str,
        table_name: str,
        column_name: str,
        column_type: sa.types.TypeEngine,
    ) -> sa.DDL:
        """Get the alter column DDL statement.

        Override this if your database uses a different syntax for altering columns.

        Args:
            schema_name: Schema name.
            table_name: Fully qualified table name of column to alter.
            column_name: Column name to alter.
            column_type: New column type string.

        Returns:
            A sqlalchemy DDL instance.
        """
        column = sa.Column(column_name, column_type)
        return sa.DDL(
            (
                'ALTER TABLE "%(schema_name)s"."%(table_name)s"'
                "ALTER COLUMN %(column_name)s %(column_type)s"
            ),
            {
                "schema_name": schema_name,
                "table_name": table_name,
                "column_name": column.compile(dialect=self._engine.dialect),
                "column_type": column.type.compile(dialect=self._engine.dialect),
            },
        )

    def get_sqlalchemy_url(self, config: dict) -> str:
        """Generate a SQLAlchemy URL.

        Args:
            config: The configuration for the connector.
        """
        if config.get("sqlalchemy_url"):
            return cast(str, config["sqlalchemy_url"])

        sqlalchemy_url = URL.create(
            drivername=config["dialect+driver"],
            username=config["user"],
            password=config["password"],
            host=config["host"],
            port=config["port"],
            database=config["database"],
            query=self.get_sqlalchemy_query(config),
        )
        return cast(str, sqlalchemy_url)

    def get_sqlalchemy_query(self, config: dict) -> dict:
        """Get query values to be used for sqlalchemy URL creation.

        Args:
            config: The configuration for the connector.

        Returns:
            A dictionary with key-value pairs for the sqlalchemy query.
        """
        query = {}

        # ssl_enable is for verifying the server's identity to the client.
        if config["ssl_enable"]:
            ssl_mode = config["ssl_mode"]
            query["sslmode"] = ssl_mode
            query["sslrootcert"] = self.filepath_or_certificate(
                value=config["ssl_certificate_authority"],
                alternative_name=config["ssl_storage_directory"] + "/root.crt",
            )

        # ssl_client_certificate_enable is for verifying the client's identity to the
        # server.
        if config["ssl_client_certificate_enable"]:
            query["sslcert"] = self.filepath_or_certificate(
                value=config["ssl_client_certificate"],
                alternative_name=config["ssl_storage_directory"] + "/cert.crt",
            )
            query["sslkey"] = self.filepath_or_certificate(
                value=config["ssl_client_private_key"],
                alternative_name=config["ssl_storage_directory"] + "/pkey.key",
                restrict_permissions=True,
            )
        return query

    def filepath_or_certificate(
        self,
        value: str,
        alternative_name: str,
        restrict_permissions: bool = False,
    ) -> str:
        """Provide the appropriate key-value pair based on a filepath or raw value.

        For SSL configuration options, support is provided for either raw values in
        .env file or filepaths to a file containing a certificate. This function
        attempts to parse a value as a filepath, and if no file is found, assumes the
        value is a certificate and creates a file named `alternative_name` to store the
        file.

        Args:
            value: Either a filepath or a raw value to be written to a file.
            alternative_name: The filename to use in case `value` is not a filepath.
            restrict_permissions: Whether to restrict permissions on a newly created
                file. On UNIX systems, private keys cannot have public access.

        Returns:
            A dictionary with key-value pairs for the sqlalchemy query

        """
        if path.isfile(value):
            return value
        with open(alternative_name, "wb") as alternative_file:
            alternative_file.write(value.encode("utf-8"))
        if restrict_permissions:
            chmod(alternative_name, 0o600)
        return alternative_name

    def guess_key_type(self, key_data: str) -> paramiko.PKey:
        """Guess the type of the private key.

        We are duplicating some logic from the ssh_tunnel package here,
        we could try to use their function instead.

        Args:
            key_data: The private key data to guess the type of.

        Returns:
            The private key object.

        Raises:
            ValueError: If the key type could not be determined.
        """
        for key_class in (
            paramiko.RSAKey,
            paramiko.DSSKey,
            paramiko.ECDSAKey,
            paramiko.Ed25519Key,
        ):
            try:
                key = key_class.from_private_key(io.StringIO(key_data))  # type: ignore[attr-defined]
            except paramiko.SSHException:  # noqa: PERF203
                continue
            else:
                return key

        errmsg = "Could not determine the key type."
        raise ValueError(errmsg)

    def clean_up(self) -> None:
        """Stop the SSH Tunnel."""
        if self.ssh_tunnel is not None:
            self.ssh_tunnel.stop()

    def catch_signal(self, signum, frame) -> None:
        """Catch signals and exit cleanly.

        Args:
            signum: The signal number
            frame: The current stack frame
        """
        sys.exit(1)  # Calling this to be sure atexit is called, so clean_up gets called

    def _get_column_type(  # type: ignore[override]
        self,
        schema_name: str,
        table_name: str,
        column_name: str,
        connection: sa.engine.Connection,
    ) -> sa.types.TypeEngine:
        """Get the SQL type of the declared column.

        Args:
            schema_name: The schema name.
            table_name: The table name.
            column_name: The name of the column.
            connection: The database connection.

        Returns:
            The type of the column.

        Raises:
            KeyError: If the provided column name does not exist.
        """
        try:
            column = self.get_table_columns(
                schema_name=schema_name,
                table_name=table_name,
                connection=connection,
            )[column_name]
        except KeyError as ex:
            msg = (
                f"Column `{column_name}` does not exist in table"
                "`{schema_name}.{table_name}`."
            )
            raise KeyError(msg) from ex

        return t.cast(sa.types.TypeEngine, column.type)

    def get_table_columns(  # type: ignore[override]
        self,
        schema_name: str,
        table_name: str,
        connection: sa.engine.Connection,
        column_names: list[str] | None = None,
    ) -> dict[str, sa.Column]:
        """Return a list of table columns.

        Overrode to support schema_name

        Args:
            schema_name: schema name.
            table_name: table name to get columns for.
            connection: database connection.
            column_names: A list of column names to filter to.

        Returns:
            An ordered list of column objects.
        """
        inspector = sa.inspect(connection)
        columns = inspector.get_columns(table_name, schema_name)

        return {
            col_meta["name"]: sa.Column(
                col_meta["name"],
                col_meta["type"],
                nullable=col_meta.get("nullable", False),
            )
            for col_meta in columns
            if not column_names
            or col_meta["name"].casefold() in {col.casefold() for col in column_names}
        }

    def column_exists(  # type: ignore[override]
        self,
        full_table_name: str | FullyQualifiedName,
        column_name: str,
        connection: sa.engine.Connection,
    ) -> bool:
        """Determine if the target column already exists.

        Args:
            full_table_name: the target table name.
            column_name: the target column name.
            connection: the database connection.

        Returns:
            True if table exists, False if not.
        """
        _, schema_name, table_name = self.parse_full_table_name(full_table_name)
        assert schema_name is not None
        assert table_name is not None
        return column_name in self.get_table_columns(
            schema_name=schema_name, table_name=table_name, connection=connection
        )


class NOTYPE(TypeDecorator):
    """Type to use when none is provided in the schema."""

    impl = TEXT
    cache_ok = True

    def process_bind_param(self, value, dialect):
        """Return value as is unless it is dict or list.

        Used internally by SQL Alchemy. Should not be used directly.
        """
        if value is not None and isinstance(value, (dict, list)):
            value = simplejson.dumps(value, use_decimal=True)
        return value

    @property
    def python_type(self):
        """Return the Python type for this column."""
        return object

    def as_generic(self, *args: t.Any, **kwargs: t.Any):
        """Return the generic type for this column."""
        return TEXT()


class HexByteString(TypeDecorator):
    """Convert Python string representing Hex data to bytes and vice versa.

    This is used to store binary data in more efficient format in the database.
    The string is encoded using the base16 encoding, as defined in RFC 4648
    https://json-schema.org/draft/2020-12/draft-bhutton-json-schema-validation-00#rfc.section.8.3
    For convenience, data prefixed with `0x` or containing an odd number of characters
    is supported although it's not part of the standard.
    """

    impl = BYTEA

    def process_bind_param(self, value, dialect):
        """Convert hex string to bytes."""
        if value is None:
            return None

        if isinstance(value, str):
            if value.startswith("\\x") or value.startswith("0x"):
                value = value[2:]

            if len(value) % 2:
                value = f"0{value}"

            try:
                value = bytes.fromhex(value)
            except ValueError as ex:
                raise ValueError(f"Invalid hexadecimal string: {value}") from ex

        if not isinstance(value, (bytearray, memoryview, bytes)):
            raise TypeError(
                "HexByteString columns support only bytes or hex string values. "
                f"{type(value)} is not supported"
            )

        return value<|MERGE_RESOLUTION|>--- conflicted
+++ resolved
@@ -97,7 +97,6 @@
         """
         return self.config.get("interpret_content_encoding", False)
 
-<<<<<<< HEAD
     @cached_property
     def sanitize_null_text_characters(self) -> bool:
         """Whether to sanitize null text characters.
@@ -107,10 +106,7 @@
         """
         return self.config.get("sanitize_null_text_characters", False)
 
-    def prepare_table(  # type: ignore[override]
-=======
     def prepare_table(  # type: ignore[override]  # noqa: PLR0913
->>>>>>> d07b4158
         self,
         full_table_name: str | FullyQualifiedName,
         schema: dict,
