"""Handles Postgres interactions."""
from __future__ import annotations

<<<<<<< HEAD
import typing as t
from contextlib import contextmanager
=======
import atexit
import io
import signal
>>>>>>> 89b2b957
from os import chmod, path
from typing import cast

import paramiko
import sqlalchemy
from singer_sdk import SQLConnector
from singer_sdk import typing as th
from sqlalchemy.dialects.postgresql import ARRAY, BIGINT, JSONB
from sqlalchemy.engine import URL
from sqlalchemy.engine.url import make_url
from sqlalchemy.types import TIMESTAMP
from sshtunnel import SSHTunnelForwarder


class PostgresConnector(SQLConnector):
    """Sets up SQL Alchemy, and other Postgres related stuff."""

    allow_column_add: bool = True  # Whether ADD COLUMN is supported.
    allow_column_rename: bool = True  # Whether RENAME COLUMN is supported.
    allow_column_alter: bool = False  # Whether altering column types is supported.
    allow_merge_upsert: bool = True  # Whether MERGE UPSERT is supported.
    allow_temp_tables: bool = True  # Whether temp tables are supported.

    def __init__(self, config: dict | None = None) -> None:
        """Initialize a connector to a Postgres database.

        Args:
            config: Configuration for the connector. Defaults to None.
        """
        url: URL = make_url(self.get_sqlalchemy_url(config=config))
        ssh_config = config.get("ssh_tunnel", {})
        self.ssh_tunnel = None

        if ssh_config.get("enable", False):
            # Return a new URL with SSH tunnel parameters
            self.ssh_tunnel: SSHTunnelForwarder = SSHTunnelForwarder(
                ssh_address_or_host=(ssh_config["host"], ssh_config["port"]),
                ssh_username=ssh_config["username"],
                ssh_private_key=self.guess_key_type(ssh_config["private_key"]),
                ssh_private_key_password=ssh_config.get("private_key_password"),
                remote_bind_address=(url.host, url.port),
            )
            self.ssh_tunnel.start()
            # On program exit clean up, want to also catch signals
            atexit.register(self.clean_up)
            signal.signal(signal.SIGTERM, self.catch_signal)
            # Probably overkill to catch SIGINT, but needed for SIGTERM
            signal.signal(signal.SIGINT, self.catch_signal)

            # Swap the URL to use the tunnel
            url = url.set(
                host=self.ssh_tunnel.local_bind_host,
                port=self.ssh_tunnel.local_bind_port,
            )

        super().__init__(
            config,
            sqlalchemy_url=url.render_as_string(hide_password=False),
        )

    def prepare_table(
        self,
        full_table_name: str,
        schema: dict,
        primary_keys: list[str],
        connection: sqlalchemy.engine.Connection,
        partition_keys: list[str] | None = None,
        as_temp_table: bool = False,
    ) -> sqlalchemy.Table:
        """Adapt target table to provided schema if possible.

        Args:
            full_table_name: the target table name.
            schema: the JSON Schema for the table.
            primary_keys: list of key properties.
            partition_keys: list of partition keys.
            as_temp_table: True to create a temp table.
        """
        _, schema_name, table_name = self.parse_full_table_name(full_table_name)
        meta = sqlalchemy.MetaData(bind=connection, schema=schema_name)
        table: sqlalchemy.Table = None
        if not self.table_exists(full_table_name=full_table_name):
            table = self.create_empty_table(
                table_name=table_name,
                meta=meta,
                schema=schema,
                primary_keys=primary_keys,
                partition_keys=partition_keys,
                as_temp_table=as_temp_table,
                connection=connection,
            )
            return table
        meta.reflect(only=[table_name])
        table = meta.tables[
            full_table_name
        ]  # So we don't mess up the casing of the Table reference
        for property_name, property_def in schema["properties"].items():
            self.prepare_column(
                schema_name=schema_name,
                table=table,
                column_name=property_name,
                sql_type=self.to_sql_type(property_def),
                connection=connection,
            )

        return meta.tables[full_table_name]

    def copy_table_structure(
        self,
        full_table_name: str,
        from_table: sqlalchemy.Table,
        connection: sqlalchemy.engine.Connection,
        as_temp_table: bool = False,
    ) -> sqlalchemy.Table:
        """Copy table structure.

        Args:
            full_table_name: the target table name potentially including schema
            fromtable: the  source table
            as_temp_table: True to create a temp table.
        """
        _, schema_name, table_name = self.parse_full_table_name(full_table_name)
        meta = sqlalchemy.MetaData(bind=connection, schema=schema_name)
        new_table: sqlalchemy.Table = None
        columns = []
        if self.table_exists(full_table_name=full_table_name):
            raise RuntimeError("Table already exists")
        for column in from_table.columns:
            columns.append(column._copy())
        if as_temp_table:
            new_table = sqlalchemy.Table(
                table_name, meta, *columns, prefixes=["TEMPORARY"]
            )
            new_table.create(bind=connection)
            return new_table
        else:
            new_table = sqlalchemy.Table(table_name, meta, *columns)
            new_table.create(bind=connection)
            return new_table

    def create_sqlalchemy_connection(self) -> sqlalchemy.engine.Connection:
        """Return a new SQLAlchemy connection using the provided config.

        Read more details about why server side cursors don't work on postgres here.
        DML/DDL doesn't work with this being on according to these docs

        https://docs.sqlalchemy.org/en/14/core/connections.html#using-server-side-cursors-a-k-a-stream-results

        Returns:
            A newly created SQLAlchemy engine object.
        """
        return self.create_sqlalchemy_engine().connect()

<<<<<<< HEAD
    @contextmanager
    def _connect(self) -> t.Iterator[sqlalchemy.engine.Connection]:
        with self._engine.connect().execution_options() as conn:
            yield conn

    def get_sqlalchemy_url(self, config: dict) -> str:
        """Generate a SQLAlchemy URL.

        Args:
            config: The configuration for the connector.
        """
        if config.get("sqlalchemy_url"):
            return cast(str, config["sqlalchemy_url"])

        else:
            sqlalchemy_url = URL.create(
                drivername=config["dialect+driver"],
                username=config["user"],
                password=config["password"],
                host=config["host"],
                port=config["port"],
                database=config["database"],
                query=self.get_sqlalchemy_query(config),
            )
            return cast(str, sqlalchemy_url)

    def drop_table(
        self, table: sqlalchemy.Table, connection: sqlalchemy.engine.Connection
    ):
=======
    def drop_table(self, table: sqlalchemy.Table):
>>>>>>> 89b2b957
        """Drop table data."""
        table.drop(bind=connection)

    def clone_table(
        self, new_table_name, table, metadata, connection, temp_table
    ) -> sqlalchemy.Table:
        """Clone a table."""
        new_columns = []
        for column in table.columns:
            new_columns.append(
                sqlalchemy.Column(
                    column.name,
                    column.type,
                )
            )
        if temp_table is True:
            new_table = sqlalchemy.Table(
                new_table_name, metadata, *new_columns, prefixes=["TEMPORARY"]
            )
        else:
            new_table = sqlalchemy.Table(new_table_name, metadata, *new_columns)
        with self._connect() as connection:
            new_table.create(bind=connection)
        return new_table

    @staticmethod
    def to_sql_type(jsonschema_type: dict) -> sqlalchemy.types.TypeEngine:
        """Return a JSON Schema representation of the provided type.

        By default will call `typing.to_sql_type()`.

        Developers may override this method to accept additional input argument types,
        to support non-standard types, or to provide custom typing logic.
        If overriding this method, developers should call the default implementation
        from the base class for all unhandled cases.

        Args:
            jsonschema_type: The JSON Schema representation of the source type.

        Returns:
            The SQLAlchemy type representation of the data type.
        """
        if "integer" in jsonschema_type["type"]:
            return BIGINT()
        if "object" in jsonschema_type["type"]:
            return JSONB()
        if "array" in jsonschema_type["type"]:
            return ARRAY(JSONB())
        if jsonschema_type.get("format") == "date-time":
            return TIMESTAMP()
        return th.to_sql_type(jsonschema_type)

    def create_empty_table(
        self,
        table_name: str,
        meta: sqlalchemy.MetaData,
        schema: dict,
        connection: sqlalchemy.engine.Connection,
        primary_keys: list[str] | None = None,
        partition_keys: list[str] | None = None,
        as_temp_table: bool = False,
    ) -> sqlalchemy.Table:
        """Create an empty target table.

        Args:
            full_table_name: the target table name.
            schema: the JSON schema for the new table.
            primary_keys: list of key properties.
            partition_keys: list of partition keys.
            as_temp_table: True to create a temp table.

        Raises:
            NotImplementedError: if temp tables are unsupported and as_temp_table=True.
            RuntimeError: if a variant schema is passed with no properties defined.
        """
        columns: list[sqlalchemy.Column] = []
        primary_keys = primary_keys or []
        try:
            properties: dict = schema["properties"]
        except KeyError:
            raise RuntimeError(
                f"Schema for table_name: '{table_name}'"
                f"does not define properties: {schema}"
            )

        for property_name, property_jsonschema in properties.items():
            is_primary_key = property_name in primary_keys
            columns.append(
                sqlalchemy.Column(
                    property_name,
                    self.to_sql_type(property_jsonschema),
                    primary_key=is_primary_key,
                )
            )
        if as_temp_table:
            new_table = sqlalchemy.Table(
                table_name, meta, *columns, prefixes=["TEMPORARY"]
            )
            new_table.create(bind=connection)
            return new_table

        new_table = sqlalchemy.Table(table_name, meta, *columns)
        new_table.create(bind=connection)
        return new_table

    def prepare_column(
        self,
        schema_name: str,
        table: sqlalchemy.Table,
        column_name: str,
        sql_type: sqlalchemy.types.TypeEngine,
        connection: sqlalchemy.engine.Connection,
    ) -> None:
        """Adapt target table to provided schema if possible.

        Args:
            full_table_name: the target table name.
            column_name: the target column name.
            sql_type: the SQLAlchemy type.
            schema_name: the schema name.
        """
        if not self.column_exists(table.fullname, column_name):
            self._create_empty_column(
                # We should migrate every function to use sqlalchemy.Table
                # instead of having to know what the function wants
                table_name=table.name,
                column_name=column_name,
                sql_type=sql_type,
                schema_name=schema_name,
                connection=connection,
            )
            return

        self._adapt_column_type(
            schema_name=schema_name,
            table_name=table.name,
            column_name=column_name,
            sql_type=sql_type,
            connection=connection,
        )

    def _create_empty_column(
        self,
        schema_name: str,
        table_name: str,
        column_name: str,
        sql_type: sqlalchemy.types.TypeEngine,
        connection: sqlalchemy.engine.Connection,
    ) -> None:
        """Create a new column.

        Args:
            full_table_name: The target table name.
            column_name: The name of the new column.
            sql_type: SQLAlchemy type engine to be used in creating the new column.

        Raises:
            NotImplementedError: if adding columns is not supported.
        """
        if not self.allow_column_add:
            msg = "Adding columns is not supported."
            raise NotImplementedError(msg)

        column_add_ddl = self.get_column_add_ddl(
            schema_name=schema_name,
            table_name=table_name,
            column_name=column_name,
            column_type=sql_type,
        )
        connection.execute(column_add_ddl)

    def get_column_add_ddl(
        self,
        table_name: str,
        schema_name: str,
        column_name: str,
        column_type: sqlalchemy.types.TypeEngine,
    ) -> sqlalchemy.DDL:
        """Get the create column DDL statement.

        Args:
            table_name: Fully qualified table name of column to alter.
            schema_name: Schema name.
            column_name: Column name to create.
            column_type: New column sqlalchemy type.

        Returns:
            A sqlalchemy DDL instance.
        """
        column = sqlalchemy.Column(column_name, column_type)

        return sqlalchemy.DDL(
            (
                'ALTER TABLE "%(schema_name)s"."%(table_name)s"'
                "ADD COLUMN %(column_name)s %(column_type)s"
            ),
            {
                "schema_name": schema_name,
                "table_name": table_name,
                "column_name": column.compile(dialect=self._engine.dialect),
                "column_type": column.type.compile(dialect=self._engine.dialect),
            },
        )

    def _adapt_column_type(
        self,
        schema_name: str,
        table_name: str,
        column_name: str,
        sql_type: sqlalchemy.types.TypeEngine,
        connection: sqlalchemy.engine.Connection,
    ) -> None:
        """Adapt table column type to support the new JSON schema type.

        Args:
            full_table_name: The target table name.
            column_name: The target column name.
            sql_type: The new SQLAlchemy type.

        Raises:
            NotImplementedError: if altering columns is not supported.
        """
        current_type: sqlalchemy.types.TypeEngine = self._get_column_type(
            schema_name=schema_name,
            table_name=table_name,
            column_name=column_name,
        )

        # remove collation if present and save it
        current_type_collation = self.remove_collation(current_type)

        # Check if the existing column type and the sql type are the same
        if str(sql_type) == str(current_type):
            # The current column and sql type are the same
            # Nothing to do
            return

        # Not the same type, generic type or compatible types
        # calling merge_sql_types for assistnace
        compatible_sql_type = self.merge_sql_types([current_type, sql_type])

        if str(compatible_sql_type) == str(current_type):
            # Nothing to do
            return

        # Put the collation level back before altering the column
        if current_type_collation:
            self.update_collation(compatible_sql_type, current_type_collation)

        if not self.allow_column_alter:
            msg = (
                "Altering columns is not supported. Could not convert column "
                f"'{schema_name}.{table_name}.{column_name}' from '{current_type}' to "
                f"'{compatible_sql_type}'."
            )
            raise NotImplementedError(msg)

        alter_column_ddl = self.get_column_alter_ddl(
            schema_name=schema_name,
            table_name=table_name,
            column_name=column_name,
            column_type=compatible_sql_type,
        )
        connection.execute(alter_column_ddl)

    def get_column_alter_ddl(
        self,
        schema_name: str,
        table_name: str,
        column_name: str,
        column_type: sqlalchemy.types.TypeEngine,
    ) -> sqlalchemy.DDL:
        """Get the alter column DDL statement.

        Override this if your database uses a different syntax for altering columns.

        Args:
            table_name: Fully qualified table name of column to alter.
            column_name: Column name to alter.
            column_type: New column type string.

        Returns:
            A sqlalchemy DDL instance.
        """
        column = sqlalchemy.Column(column_name, column_type)
        return sqlalchemy.DDL(
            (
                'ALTER TABLE "%(schema_name)s"."%(table_name)s"'
                "ALTER COLUMN %(column_name)s %(column_type)s"
            ),
            {
                "schema_name": schema_name,
                "table_name": table_name,
                "column_name": column.compile(dialect=self._engine.dialect),
                "column_type": column.type.compile(dialect=self._engine.dialect),
            },
        )

    def get_sqlalchemy_url(self, config: dict) -> str:
        """Generate a SQLAlchemy URL.

        Args:
            config: The configuration for the connector.
        """
        if config.get("sqlalchemy_url"):
            return cast(str, config["sqlalchemy_url"])

        else:
            sqlalchemy_url = URL.create(
                drivername=config["dialect+driver"],
                username=config["user"],
                password=config["password"],
                host=config["host"],
                port=config["port"],
                database=config["database"],
                query=self.get_sqlalchemy_query(config),
            )
            return cast(str, sqlalchemy_url)

    def get_sqlalchemy_query(self, config: dict) -> dict:
        """Get query values to be used for sqlalchemy URL creation.

        Args:
            config: The configuration for the connector.

        Returns:
            A dictionary with key-value pairs for the sqlalchemy query.
        """
        query = {}

        # ssl_enable is for verifying the server's identity to the client.
        if config["ssl_enable"]:
            ssl_mode = config["ssl_mode"]
            query.update({"sslmode": ssl_mode})
            query["sslrootcert"] = self.filepath_or_certificate(
                value=config["ssl_certificate_authority"],
                alternative_name=config["ssl_storage_directory"] + "/root.crt",
            )

        # ssl_client_certificate_enable is for verifying the client's identity to the
        # server.
        if config["ssl_client_certificate_enable"]:
            query["sslcert"] = self.filepath_or_certificate(
                value=config["ssl_client_certificate"],
                alternative_name=config["ssl_storage_directory"] + "/cert.crt",
            )
            query["sslkey"] = self.filepath_or_certificate(
                value=config["ssl_client_private_key"],
                alternative_name=config["ssl_storage_directory"] + "/pkey.key",
                restrict_permissions=True,
            )
        return query

    def filepath_or_certificate(
        self,
        value: str,
        alternative_name: str,
        restrict_permissions: bool = False,
    ) -> str:
        """Provide the appropriate key-value pair based on a filepath or raw value.

        For SSL configuration options, support is provided for either raw values in
        .env file or filepaths to a file containing a certificate. This function
        attempts to parse a value as a filepath, and if no file is found, assumes the
        value is a certificate and creates a file named `alternative_name` to store the
        file.

        Args:
            value: Either a filepath or a raw value to be written to a file.
            alternative_name: The filename to use in case `value` is not a filepath.
            restrict_permissions: Whether to restrict permissions on a newly created
                file. On UNIX systems, private keys cannot have public access.

        Returns:
            A dictionary with key-value pairs for the sqlalchemy query

        """
        if path.isfile(value):
            return value
        else:
            with open(alternative_name, "wb") as alternative_file:
                alternative_file.write(value.encode("utf-8"))
            if restrict_permissions:
                chmod(alternative_name, 0o600)
            return alternative_name

<<<<<<< HEAD
    def _get_column_type(
        self,
        schema_name: str,
        table_name: str,
        column_name: str,
    ) -> sqlalchemy.types.TypeEngine:
        """Get the SQL type of the declared column.

        Args:
            full_table_name: The name of the table.
            column_name: The name of the column.

        Returns:
            The type of the column.

        Raises:
            KeyError: If the provided column name does not exist.
        """
        try:
            column = self.get_table_columns(
                schema_name=schema_name,
                table_name=table_name,
            )[column_name]
        except KeyError as ex:
            msg = (
                f"Column `{column_name}` does not exist in table"
                "`{schema_name}.{table_name}`."
            )
            raise KeyError(msg) from ex

        return t.cast(sqlalchemy.types.TypeEngine, column.type)

    def get_table_columns(
        self,
        schema_name: str,
        table_name: str,
        column_names: list[str] | None = None,
    ) -> dict[str, sqlalchemy.Column]:
        """Return a list of table columns.

        Overrode to support schema_name

        Args:
            schema_name: schema name.
            table_name: table name to get columns for.
            column_names: A list of column names to filter to.

        Returns:
            An ordered list of column objects.
        """
        inspector = sqlalchemy.inspect(self._engine)
        columns = inspector.get_columns(table_name, schema_name)

        return {
            col_meta["name"]: sqlalchemy.Column(
                col_meta["name"],
                col_meta["type"],
                nullable=col_meta.get("nullable", False),
            )
            for col_meta in columns
            if not column_names
            or col_meta["name"].casefold() in {col.casefold() for col in column_names}
        }

    def column_exists(self, full_table_name: str, column_name: str) -> bool:
        """Determine if the target column already exists.

        Args:
            full_table_name: the target table name.
            column_name: the target column name.

        Returns:
            True if table exists, False if not.
        """
        _, schema_name, table_name = self.parse_full_table_name(full_table_name)
        assert schema_name is not None
        assert table_name is not None
        return column_name in self.get_table_columns(
            schema_name=schema_name, table_name=table_name
        )
=======
    def guess_key_type(self, key_data: str) -> paramiko.PKey:
        """Guess the type of the private key.

        We are duplicating some logic from the ssh_tunnel package here,
        we could try to use their function instead.

        Args:
            key_data: The private key data to guess the type of.

        Returns:
            The private key object.

        Raises:
            ValueError: If the key type could not be determined.
        """
        for key_class in (
            paramiko.RSAKey,
            paramiko.DSSKey,
            paramiko.ECDSAKey,
            paramiko.Ed25519Key,
        ):
            try:
                key = key_class.from_private_key(io.StringIO(key_data))  # type: ignore[attr-defined]  # noqa: E501
            except paramiko.SSHException:
                continue
            else:
                return key

        errmsg = "Could not determine the key type."
        raise ValueError(errmsg)

    def clean_up(self) -> None:
        """Stop the SSH Tunnel."""
        if self.ssh_tunnel is not None:
            self.ssh_tunnel.stop()

    def catch_signal(self, signum, frame) -> None:
        """Catch signals and exit cleanly.

        Args:
            signum: The signal number
            frame: The current stack frame
        """
        exit(1)  # Calling this to be sure atexit is called, so clean_up gets called
>>>>>>> 89b2b957
<|MERGE_RESOLUTION|>--- conflicted
+++ resolved
@@ -1,14 +1,11 @@
 """Handles Postgres interactions."""
 from __future__ import annotations
 
-<<<<<<< HEAD
-import typing as t
-from contextlib import contextmanager
-=======
 import atexit
 import io
 import signal
->>>>>>> 89b2b957
+import typing as t
+from contextlib import contextmanager
 from os import chmod, path
 from typing import cast
 
@@ -162,39 +159,14 @@
         """
         return self.create_sqlalchemy_engine().connect()
 
-<<<<<<< HEAD
     @contextmanager
     def _connect(self) -> t.Iterator[sqlalchemy.engine.Connection]:
         with self._engine.connect().execution_options() as conn:
             yield conn
 
-    def get_sqlalchemy_url(self, config: dict) -> str:
-        """Generate a SQLAlchemy URL.
-
-        Args:
-            config: The configuration for the connector.
-        """
-        if config.get("sqlalchemy_url"):
-            return cast(str, config["sqlalchemy_url"])
-
-        else:
-            sqlalchemy_url = URL.create(
-                drivername=config["dialect+driver"],
-                username=config["user"],
-                password=config["password"],
-                host=config["host"],
-                port=config["port"],
-                database=config["database"],
-                query=self.get_sqlalchemy_query(config),
-            )
-            return cast(str, sqlalchemy_url)
-
     def drop_table(
         self, table: sqlalchemy.Table, connection: sqlalchemy.engine.Connection
     ):
-=======
-    def drop_table(self, table: sqlalchemy.Table):
->>>>>>> 89b2b957
         """Drop table data."""
         table.drop(bind=connection)
 
@@ -581,88 +553,6 @@
                 chmod(alternative_name, 0o600)
             return alternative_name
 
-<<<<<<< HEAD
-    def _get_column_type(
-        self,
-        schema_name: str,
-        table_name: str,
-        column_name: str,
-    ) -> sqlalchemy.types.TypeEngine:
-        """Get the SQL type of the declared column.
-
-        Args:
-            full_table_name: The name of the table.
-            column_name: The name of the column.
-
-        Returns:
-            The type of the column.
-
-        Raises:
-            KeyError: If the provided column name does not exist.
-        """
-        try:
-            column = self.get_table_columns(
-                schema_name=schema_name,
-                table_name=table_name,
-            )[column_name]
-        except KeyError as ex:
-            msg = (
-                f"Column `{column_name}` does not exist in table"
-                "`{schema_name}.{table_name}`."
-            )
-            raise KeyError(msg) from ex
-
-        return t.cast(sqlalchemy.types.TypeEngine, column.type)
-
-    def get_table_columns(
-        self,
-        schema_name: str,
-        table_name: str,
-        column_names: list[str] | None = None,
-    ) -> dict[str, sqlalchemy.Column]:
-        """Return a list of table columns.
-
-        Overrode to support schema_name
-
-        Args:
-            schema_name: schema name.
-            table_name: table name to get columns for.
-            column_names: A list of column names to filter to.
-
-        Returns:
-            An ordered list of column objects.
-        """
-        inspector = sqlalchemy.inspect(self._engine)
-        columns = inspector.get_columns(table_name, schema_name)
-
-        return {
-            col_meta["name"]: sqlalchemy.Column(
-                col_meta["name"],
-                col_meta["type"],
-                nullable=col_meta.get("nullable", False),
-            )
-            for col_meta in columns
-            if not column_names
-            or col_meta["name"].casefold() in {col.casefold() for col in column_names}
-        }
-
-    def column_exists(self, full_table_name: str, column_name: str) -> bool:
-        """Determine if the target column already exists.
-
-        Args:
-            full_table_name: the target table name.
-            column_name: the target column name.
-
-        Returns:
-            True if table exists, False if not.
-        """
-        _, schema_name, table_name = self.parse_full_table_name(full_table_name)
-        assert schema_name is not None
-        assert table_name is not None
-        return column_name in self.get_table_columns(
-            schema_name=schema_name, table_name=table_name
-        )
-=======
     def guess_key_type(self, key_data: str) -> paramiko.PKey:
         """Guess the type of the private key.
 
@@ -707,4 +597,84 @@
             frame: The current stack frame
         """
         exit(1)  # Calling this to be sure atexit is called, so clean_up gets called
->>>>>>> 89b2b957
+
+    def _get_column_type(
+        self,
+        schema_name: str,
+        table_name: str,
+        column_name: str,
+    ) -> sqlalchemy.types.TypeEngine:
+        """Get the SQL type of the declared column.
+
+        Args:
+            full_table_name: The name of the table.
+            column_name: The name of the column.
+
+        Returns:
+            The type of the column.
+
+        Raises:
+            KeyError: If the provided column name does not exist.
+        """
+        try:
+            column = self.get_table_columns(
+                schema_name=schema_name,
+                table_name=table_name,
+            )[column_name]
+        except KeyError as ex:
+            msg = (
+                f"Column `{column_name}` does not exist in table"
+                "`{schema_name}.{table_name}`."
+            )
+            raise KeyError(msg) from ex
+
+        return t.cast(sqlalchemy.types.TypeEngine, column.type)
+
+    def get_table_columns(
+        self,
+        schema_name: str,
+        table_name: str,
+        column_names: list[str] | None = None,
+    ) -> dict[str, sqlalchemy.Column]:
+        """Return a list of table columns.
+
+        Overrode to support schema_name
+
+        Args:
+            schema_name: schema name.
+            table_name: table name to get columns for.
+            column_names: A list of column names to filter to.
+
+        Returns:
+            An ordered list of column objects.
+        """
+        inspector = sqlalchemy.inspect(self._engine)
+        columns = inspector.get_columns(table_name, schema_name)
+
+        return {
+            col_meta["name"]: sqlalchemy.Column(
+                col_meta["name"],
+                col_meta["type"],
+                nullable=col_meta.get("nullable", False),
+            )
+            for col_meta in columns
+            if not column_names
+            or col_meta["name"].casefold() in {col.casefold() for col in column_names}
+        }
+
+    def column_exists(self, full_table_name: str, column_name: str) -> bool:
+        """Determine if the target column already exists.
+
+        Args:
+            full_table_name: the target table name.
+            column_name: the target column name.
+
+        Returns:
+            True if table exists, False if not.
+        """
+        _, schema_name, table_name = self.parse_full_table_name(full_table_name)
+        assert schema_name is not None
+        assert table_name is not None
+        return column_name in self.get_table_columns(
+            schema_name=schema_name, table_name=table_name
+        )