"""Connector class for target."""
from __future__ import annotations

import atexit
import io
import signal
from os import chmod, path
from typing import cast

import paramiko
import sqlalchemy
from singer_sdk import SQLConnector
from singer_sdk import typing as th
from sqlalchemy.dialects.postgresql import ARRAY, BIGINT, JSONB
from sqlalchemy.engine import URL
<<<<<<< HEAD
from sqlalchemy.types import (
    BOOLEAN,
    DATE,
    DATETIME,
    DECIMAL,
    INTEGER,
    TIME,
    TIMESTAMP,
    VARCHAR,
)
=======
from sqlalchemy.engine.url import make_url
from sqlalchemy.types import TIMESTAMP
from sshtunnel import SSHTunnelForwarder
>>>>>>> 89b2b957


class PostgresConnector(SQLConnector):
    """Sets up SQL Alchemy, and other Postgres related stuff."""

    allow_column_add: bool = True  # Whether ADD COLUMN is supported.
    allow_column_rename: bool = True  # Whether RENAME COLUMN is supported.
    allow_column_alter: bool = False  # Whether altering column types is supported.
    allow_merge_upsert: bool = True  # Whether MERGE UPSERT is supported.
    allow_temp_tables: bool = True  # Whether temp tables are supported.

    def __init__(self, config: dict | None = None) -> None:
        """Initialize a connector to a Postgres database.

        Args:
            config: Configuration for the connector. Defaults to None.
        """
        url: URL = make_url(self.get_sqlalchemy_url(config=config))
        ssh_config = config.get("ssh_tunnel", {})
        self.ssh_tunnel = None

        if ssh_config.get("enable", False):
            # Return a new URL with SSH tunnel parameters
            self.ssh_tunnel: SSHTunnelForwarder = SSHTunnelForwarder(
                ssh_address_or_host=(ssh_config["host"], ssh_config["port"]),
                ssh_username=ssh_config["username"],
                ssh_private_key=self.guess_key_type(ssh_config["private_key"]),
                ssh_private_key_password=ssh_config.get("private_key_password"),
                remote_bind_address=(url.host, url.port),
            )
            self.ssh_tunnel.start()
            # On program exit clean up, want to also catch signals
            atexit.register(self.clean_up)
            signal.signal(signal.SIGTERM, self.catch_signal)
            # Probably overkill to catch SIGINT, but needed for SIGTERM
            signal.signal(signal.SIGINT, self.catch_signal)

            # Swap the URL to use the tunnel
            url = url.set(
                host=self.ssh_tunnel.local_bind_host,
                port=self.ssh_tunnel.local_bind_port,
            )

        super().__init__(
            config,
            sqlalchemy_url=url.render_as_string(hide_password=False),
        )

    def prepare_table(
        self,
        full_table_name: str,
        schema: dict,
        primary_keys: list[str],
        partition_keys: list[str] | None = None,
        as_temp_table: bool = False,
    ) -> sqlalchemy.Table:
        """Adapt target table to provided schema if possible.

        Args:
            full_table_name: the target table name.
            schema: the JSON Schema for the table.
            primary_keys: list of key properties.
            partition_keys: list of partition keys.
            as_temp_table: True to create a temp table.
        """
        _, schema_name, table_name = self.parse_full_table_name(full_table_name)
        meta = sqlalchemy.MetaData(bind=self._engine, schema=schema_name)
        if not self.table_exists(full_table_name=full_table_name):
            table = self.create_empty_table(
                table_name=table_name,
                meta=meta,
                schema=schema,
                primary_keys=primary_keys,
                partition_keys=partition_keys,
                as_temp_table=as_temp_table,
            )
            return table
        for property_name, property_def in schema["properties"].items():
            self.prepare_column(
                full_table_name, property_name, self.to_sql_type(property_def)
            )
        meta.reflect(only=[table_name])

        return meta.tables[full_table_name]

    def create_sqlalchemy_connection(self) -> sqlalchemy.engine.Connection:
        """Return a new SQLAlchemy connection using the provided config.

        Read more details about why this doesn't work on postgres here.
        DML/DDL doesn't work with this being on according to these docs

        https://docs.sqlalchemy.org/en/14/core/connections.html#using-server-side-cursors-a-k-a-stream-results

        Returns:
            A newly created SQLAlchemy engine object.
        """
        return self.create_sqlalchemy_engine().connect()

    def drop_table(self, table: sqlalchemy.Table):
        """Drop table data."""
        table.drop(bind=self.connection)

    def clone_table(
        self, new_table_name, table, metadata, connection, temp_table
    ) -> sqlalchemy.Table:
        """Clone a table."""
        new_columns = []
        for column in table.columns:
            new_columns.append(
                sqlalchemy.Column(
                    column.name,
                    column.type,
                )
            )
        if temp_table is True:
            new_table = sqlalchemy.Table(
                new_table_name, metadata, *new_columns, prefixes=["TEMPORARY"]
            )
        else:
            new_table = sqlalchemy.Table(new_table_name, metadata, *new_columns)
        new_table.create(bind=connection)
        return new_table

    @staticmethod
    def to_sql_type(jsonschema_type: dict) -> sqlalchemy.types.TypeEngine:
        """Return a JSON Schema representation of the provided type.

        By default will call `typing.to_sql_type()`.

        Developers may override this method to accept additional input argument types,
        to support non-standard types, or to provide custom typing logic.
        If overriding this method, developers should call the default implementation
        from the base class for all unhandled cases.

        Args:
            jsonschema_type: The JSON Schema representation of the source type.

        Returns:
            The SQLAlchemy type representation of the data type.
        """
        json_type_array = []

        if jsonschema_type.get("type", False):
            if type(jsonschema_type["type"]) is str:
                json_type_array.append(jsonschema_type)
            elif type(jsonschema_type["type"]) is list:
                for entry in jsonschema_type["type"]:
                    json_type_dict = {}
                    json_type_dict["type"] = entry
                    if jsonschema_type.get("format", False):
                        json_type_dict["format"] = jsonschema_type["format"]
                    json_type_array.append(json_type_dict)
            else:
                msg = "Invalid format for jsonschema type: not str or list."
                raise RuntimeError(msg)
        elif jsonschema_type.get("anyOf", False):
            for entry in jsonschema_type["anyOf"]:
                json_type_array.append(entry)
        else:
            msg = "Neither type nor anyOf are present. Unable to determine type."
            raise RuntimeError(msg)

        sql_type_array = []
        for json_type in json_type_array:
            picked_type = PostgresConnector.pick_individual_type(
                jsonschema_type=json_type
            )
            if picked_type is not None:
                sql_type_array.append(picked_type)

        return PostgresConnector.pick_best_sql_type(sql_type_array=sql_type_array)

    @staticmethod
    def pick_individual_type(jsonschema_type: dict):
        """Select the correct sql type assuming jsonschema_type has only a single type.

        Args:
            jsonschema_type: A jsonschema_type array containing only a single type.

        Returns:
            An instance of the appropriate SQL type class based on jsonschema_type.
        """
        if "null" in jsonschema_type["type"]:
            return None
        if "integer" in jsonschema_type["type"]:
            return BIGINT()
        if "object" in jsonschema_type["type"]:
            return JSONB()
        if "array" in jsonschema_type["type"]:
            return ARRAY(JSONB())
        if jsonschema_type.get("format") == "date-time":
            return TIMESTAMP()
        return th.to_sql_type(jsonschema_type)

    @staticmethod
    def pick_best_sql_type(sql_type_array: list):
        """Select the best SQL type from an array of instances of SQL type classes.

        Args:
            sql_type_array: The array of instances of SQL type classes.

        Returns:
            An instance of the best SQL type class based on defined precedence order.
        """
        precedence_order = [
            ARRAY,
            JSONB,
            VARCHAR,
            TIMESTAMP,
            DATETIME,
            DATE,
            TIME,
            DECIMAL,
            BIGINT,
            INTEGER,
            BOOLEAN,
        ]

        for sql_type in precedence_order:
            for obj in sql_type_array:
                if isinstance(obj, sql_type):
                    return obj
        return VARCHAR()

    def create_empty_table(
        self,
        table_name: str,
        meta: sqlalchemy.MetaData,
        schema: dict,
        primary_keys: list[str] | None = None,
        partition_keys: list[str] | None = None,
        as_temp_table: bool = False,
    ) -> sqlalchemy.Table:
        """Create an empty target table.

        Args:
            full_table_name: the target table name.
            schema: the JSON schema for the new table.
            primary_keys: list of key properties.
            partition_keys: list of partition keys.
            as_temp_table: True to create a temp table.

        Raises:
            NotImplementedError: if temp tables are unsupported and as_temp_table=True.
            RuntimeError: if a variant schema is passed with no properties defined.
        """
        columns: list[sqlalchemy.Column] = []
        primary_keys = primary_keys or []
        try:
            properties: dict = schema["properties"]
        except KeyError:
            raise RuntimeError(
                f"Schema for table_name: '{table_name}'"
                f"does not define properties: {schema}"
            )

        for property_name, property_jsonschema in properties.items():
            is_primary_key = property_name in primary_keys
            columns.append(
                sqlalchemy.Column(
                    property_name,
                    self.to_sql_type(property_jsonschema),
                    primary_key=is_primary_key,
                )
            )
        if as_temp_table:
            new_table = sqlalchemy.Table(
                table_name, meta, *columns, prefixes=["TEMPORARY"]
            )
            new_table.create(bind=self.connection)
            return new_table

        new_table = sqlalchemy.Table(table_name, meta, *columns)
        new_table.create(bind=self.connection)
        return new_table

    def get_column_add_ddl(
        self,
        table_name: str,
        column_name: str,
        column_type: sqlalchemy.types.TypeEngine,
    ) -> sqlalchemy.DDL:
        """Get the create column DDL statement.

        Override this if your database uses a different syntax for creating columns.

        Args:
            table_name: Fully qualified table name of column to alter.
            column_name: Column name to create.
            column_type: New column sqlalchemy type.

        Returns:
            A sqlalchemy DDL instance.
        """
        column = sqlalchemy.Column(column_name, column_type)

        return sqlalchemy.DDL(
            "ALTER TABLE %(table_name)s ADD COLUMN %(column_name)s %(column_type)s",
            {
                "table_name": table_name,
                "column_name": column.compile(dialect=self._engine.dialect),
                "column_type": column.type.compile(dialect=self._engine.dialect),
            },
        )

    def get_sqlalchemy_url(self, config: dict) -> str:
        """Generate a SQLAlchemy URL.

        Args:
            config: The configuration for the connector.
        """
        if config.get("sqlalchemy_url"):
            return cast(str, config["sqlalchemy_url"])

        else:
            sqlalchemy_url = URL.create(
                drivername=config["dialect+driver"],
                username=config["user"],
                password=config["password"],
                host=config["host"],
                port=config["port"],
                database=config["database"],
                query=self.get_sqlalchemy_query(config),
            )
            return cast(str, sqlalchemy_url)

    def get_sqlalchemy_query(self, config: dict) -> dict:
        """Get query values to be used for sqlalchemy URL creation.

        Args:
            config: The configuration for the connector.

        Returns:
            A dictionary with key-value pairs for the sqlalchemy query.
        """
        query = {}

        # ssl_enable is for verifying the server's identity to the client.
        if config["ssl_enable"]:
            ssl_mode = config["ssl_mode"]
            query.update({"sslmode": ssl_mode})
            query["sslrootcert"] = self.filepath_or_certificate(
                value=config["ssl_certificate_authority"],
                alternative_name=config["ssl_storage_directory"] + "/root.crt",
            )

        # ssl_client_certificate_enable is for verifying the client's identity to the
        # server.
        if config["ssl_client_certificate_enable"]:
            query["sslcert"] = self.filepath_or_certificate(
                value=config["ssl_client_certificate"],
                alternative_name=config["ssl_storage_directory"] + "/cert.crt",
            )
            query["sslkey"] = self.filepath_or_certificate(
                value=config["ssl_client_private_key"],
                alternative_name=config["ssl_storage_directory"] + "/pkey.key",
                restrict_permissions=True,
            )
        return query

    def filepath_or_certificate(
        self,
        value: str,
        alternative_name: str,
        restrict_permissions: bool = False,
    ) -> str:
        """Provide the appropriate key-value pair based on a filepath or raw value.

        For SSL configuration options, support is provided for either raw values in
        .env file or filepaths to a file containing a certificate. This function
        attempts to parse a value as a filepath, and if no file is found, assumes the
        value is a certificate and creates a file named `alternative_name` to store the
        file.

        Args:
            value: Either a filepath or a raw value to be written to a file.
            alternative_name: The filename to use in case `value` is not a filepath.
            restrict_permissions: Whether to restrict permissions on a newly created
                file. On UNIX systems, private keys cannot have public access.

        Returns:
            A dictionary with key-value pairs for the sqlalchemy query

        """
        if path.isfile(value):
            return value
        else:
            with open(alternative_name, "wb") as alternative_file:
                alternative_file.write(value.encode("utf-8"))
            if restrict_permissions:
                chmod(alternative_name, 0o600)
            return alternative_name

    def guess_key_type(self, key_data: str) -> paramiko.PKey:
        """Guess the type of the private key.

        We are duplicating some logic from the ssh_tunnel package here,
        we could try to use their function instead.

        Args:
            key_data: The private key data to guess the type of.

        Returns:
            The private key object.

        Raises:
            ValueError: If the key type could not be determined.
        """
        for key_class in (
            paramiko.RSAKey,
            paramiko.DSSKey,
            paramiko.ECDSAKey,
            paramiko.Ed25519Key,
        ):
            try:
                key = key_class.from_private_key(io.StringIO(key_data))  # type: ignore[attr-defined]  # noqa: E501
            except paramiko.SSHException:
                continue
            else:
                return key

        errmsg = "Could not determine the key type."
        raise ValueError(errmsg)

    def clean_up(self) -> None:
        """Stop the SSH Tunnel."""
        if self.ssh_tunnel is not None:
            self.ssh_tunnel.stop()

    def catch_signal(self, signum, frame) -> None:
        """Catch signals and exit cleanly.

        Args:
            signum: The signal number
            frame: The current stack frame
        """
        exit(1)  # Calling this to be sure atexit is called, so clean_up gets called<|MERGE_RESOLUTION|>--- conflicted
+++ resolved
@@ -13,7 +13,6 @@
 from singer_sdk import typing as th
 from sqlalchemy.dialects.postgresql import ARRAY, BIGINT, JSONB
 from sqlalchemy.engine import URL
-<<<<<<< HEAD
 from sqlalchemy.types import (
     BOOLEAN,
     DATE,
@@ -24,11 +23,8 @@
     TIMESTAMP,
     VARCHAR,
 )
-=======
 from sqlalchemy.engine.url import make_url
-from sqlalchemy.types import TIMESTAMP
 from sshtunnel import SSHTunnelForwarder
->>>>>>> 89b2b957
 
 
 class PostgresConnector(SQLConnector):
