--- conflicted
+++ resolved
@@ -183,18 +183,12 @@
             raise RuntimeError("Table already exists")
 
         columns = [column._copy() for column in from_table.columns]
-<<<<<<< HEAD
-
-=======
->>>>>>> 03ac31d2
+
         if as_temp_table:
             new_table = sa.Table(table_name, meta, *columns, prefixes=["TEMPORARY"])
             new_table.create(bind=connection)
             return new_table
-<<<<<<< HEAD
-
-=======
->>>>>>> 03ac31d2
+
         new_table = sa.Table(table_name, meta, *columns)
         new_table.create(bind=connection)
         return new_table
@@ -212,17 +206,7 @@
         self, new_table_name, table, metadata, connection, temp_table
     ) -> sa.Table:
         """Clone a table."""
-<<<<<<< HEAD
-        new_columns = [
-            sa.Column(
-                column.name,
-                column.type,
-            )
-            for column in table.columns
-        ]
-=======
         new_columns = [sa.Column(column.name, column.type) for column in table.columns]
->>>>>>> 03ac31d2
         if temp_table is True:
             new_table = sa.Table(
                 new_table_name, metadata, *new_columns, prefixes=["TEMPORARY"]
