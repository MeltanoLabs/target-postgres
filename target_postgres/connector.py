"""Handles Postgres interactions."""

from __future__ import annotations

import atexit
import io
import itertools
import signal
import sys
import typing as t
from contextlib import contextmanager
from functools import cached_property
from os import chmod, path
from typing import cast

import paramiko
import simplejson
import sqlalchemy as sa
from singer_sdk import SQLConnector
from singer_sdk import typing as th
from sqlalchemy.dialects.postgresql import ARRAY, BIGINT, BYTEA, JSONB, UUID
from sqlalchemy.engine import URL
from sqlalchemy.engine.url import make_url
from sqlalchemy.types import (
    BOOLEAN,
    DATE,
    DATETIME,
    DECIMAL,
    INTEGER,
    TEXT,
    TIME,
    TIMESTAMP,
    VARCHAR,
    TypeDecorator,
)
from sshtunnel import SSHTunnelForwarder

if t.TYPE_CHECKING:
    from singer_sdk.connectors.sql import FullyQualifiedName


class PostgresConnector(SQLConnector):
    """Sets up SQL Alchemy, and other Postgres related stuff."""

    allow_column_add: bool = True  # Whether ADD COLUMN is supported.
    allow_column_rename: bool = True  # Whether RENAME COLUMN is supported.
    allow_column_alter: bool = False  # Whether altering column types is supported.
    allow_merge_upsert: bool = True  # Whether MERGE UPSERT is supported.
    allow_temp_tables: bool = True  # Whether temp tables are supported.

    def __init__(self, config: dict) -> None:
        """Initialize a connector to a Postgres database.

        Args:
            config: Configuration for the connector.
        """
        url: URL = make_url(self.get_sqlalchemy_url(config=config))
        ssh_config = config.get("ssh_tunnel", {})
        self.ssh_tunnel: SSHTunnelForwarder

        if ssh_config.get("enable", False):
            # Return a new URL with SSH tunnel parameters
            self.ssh_tunnel = SSHTunnelForwarder(
                ssh_address_or_host=(ssh_config["host"], ssh_config["port"]),
                ssh_username=ssh_config["username"],
                ssh_private_key=self.guess_key_type(ssh_config["private_key"]),
                ssh_private_key_password=ssh_config.get("private_key_password"),
                remote_bind_address=(url.host, url.port),
            )
            self.ssh_tunnel.start()
            # On program exit clean up, want to also catch signals
            atexit.register(self.clean_up)
            signal.signal(signal.SIGTERM, self.catch_signal)
            # Probably overkill to catch SIGINT, but needed for SIGTERM
            signal.signal(signal.SIGINT, self.catch_signal)

            # Swap the URL to use the tunnel
            url = url.set(
                host=self.ssh_tunnel.local_bind_host,
                port=self.ssh_tunnel.local_bind_port,
            )

        super().__init__(
            config,
            sqlalchemy_url=url.render_as_string(hide_password=False),
        )

    @cached_property
    def interpret_content_encoding(self) -> bool:
        """Whether to interpret schema contentEncoding to set the column type.

        It is an opt-in feature because it might result in data loss if the
        actual data does not match the schema's advertised encoding.

        Returns:
            True if the feature is enabled, False otherwise.
        """
        return self.config.get("interpret_content_encoding", False)

    def prepare_table(  # type: ignore[override]  # noqa: PLR0913
        self,
        full_table_name: str | FullyQualifiedName,
        schema: dict,
        primary_keys: t.Sequence[str],
        connection: sa.engine.Connection,
        partition_keys: list[str] | None = None,
        as_temp_table: bool = False,
    ) -> sa.Table:
        """Adapt target table to provided schema if possible.

        Args:
            full_table_name: the target table name.
            schema: the JSON Schema for the table.
            primary_keys: list of key properties.
            connection: the database connection.
            partition_keys: list of partition keys.
            as_temp_table: True to create a temp table.

        Returns:
            The table object.
        """
        _, schema_name, table_name = self.parse_full_table_name(full_table_name)
        meta = sa.MetaData(schema=schema_name)
        table: sa.Table
        if not self.table_exists(full_table_name=full_table_name):
            return self.create_empty_table(
                table_name=table_name,
                meta=meta,
                schema=schema,
                primary_keys=primary_keys,
                partition_keys=partition_keys,
                as_temp_table=as_temp_table,
                connection=connection,
            )
        meta.reflect(connection, only=[table_name])
        table = meta.tables[
            full_table_name
        ]  # So we don't mess up the casing of the Table reference

        columns = self.get_table_columns(
            schema_name=cast(str, schema_name),
            table_name=table_name,
            connection=connection,
        )

        for property_name, property_def in schema["properties"].items():
            column_object = None
            if property_name in columns:
                column_object = columns[property_name]

            self.prepare_column(
                full_table_name=table.fullname,
                column_name=property_name,
                sql_type=self.to_sql_type(property_def),
                connection=connection,
                column_object=column_object,
            )

        return meta.tables[full_table_name]

    def copy_table_structure(
        self,
        full_table_name: str | FullyQualifiedName,
        from_table: sa.Table,
        connection: sa.engine.Connection,
        as_temp_table: bool = False,
    ) -> sa.Table:
        """Copy table structure.

        Args:
            full_table_name: the target table name potentially including schema
            from_table: the  source table
            connection: the database connection.
            as_temp_table: True to create a temp table.

        Returns:
            The new table object.
        """
        _, schema_name, table_name = self.parse_full_table_name(full_table_name)
        meta = sa.MetaData(schema=schema_name)
        new_table: sa.Table
        if self.table_exists(full_table_name=full_table_name):
            raise RuntimeError("Table already exists")

        columns = [column._copy() for column in from_table.columns]

        if as_temp_table:
            new_table = sa.Table(table_name, meta, *columns, prefixes=["TEMPORARY"])
            new_table.create(bind=connection)
            return new_table

        new_table = sa.Table(table_name, meta, *columns)
        new_table.create(bind=connection)
        return new_table

    @contextmanager
    def _connect(self) -> t.Iterator[sa.engine.Connection]:
        with self._engine.connect().execution_options() as conn:
            yield conn

    def drop_table(self, table: sa.Table, connection: sa.engine.Connection):
        """Drop table data."""
        table.drop(bind=connection)

    def clone_table(  # noqa: PLR0913
        self, new_table_name, table, metadata, connection, temp_table
    ) -> sa.Table:
        """Clone a table."""
        new_columns = [sa.Column(column.name, column.type) for column in table.columns]
        if temp_table is True:
            new_table = sa.Table(
                new_table_name, metadata, *new_columns, prefixes=["TEMPORARY"]
            )
        else:
            new_table = sa.Table(new_table_name, metadata, *new_columns)
        new_table.create(bind=connection)
        return new_table

    def to_sql_type(self, jsonschema_type: dict) -> sa.types.TypeEngine:  # type: ignore[override]
        """Return a JSON Schema representation of the provided type.

        By default will call `typing.to_sql_type()`.

        Developers may override this method to accept additional input argument types,
        to support non-standard types, or to provide custom typing logic.
        If overriding this method, developers should call the default implementation
        from the base class for all unhandled cases.

        Args:
            jsonschema_type: The JSON Schema representation of the source type.

        Returns:
            The SQLAlchemy type representation of the data type.
        """
        json_type_array = []

        if jsonschema_type.get("type", False):
            if isinstance(jsonschema_type["type"], str):
                json_type_array.append(jsonschema_type)
            elif isinstance(jsonschema_type["type"], list):
                for entry in jsonschema_type["type"]:
                    json_type_dict = {"type": entry}
                    if jsonschema_type.get("format", False):
                        json_type_dict["format"] = jsonschema_type["format"]
                    if encoding := jsonschema_type.get("contentEncoding", False):
                        json_type_dict["contentEncoding"] = encoding
                    # Figure out array type, but only if there's a single type
                    # (no array union types)
                    if (
                        "items" in jsonschema_type
                        and "type" in jsonschema_type["items"]
                        and isinstance(jsonschema_type["items"]["type"], str)
                    ):
                        json_type_dict["items"] = jsonschema_type["items"]["type"]
                    json_type_array.append(json_type_dict)
            else:
                msg = "Invalid format for jsonschema type: not str or list."
                raise RuntimeError(msg)
        elif jsonschema_type.get("anyOf", False):
            json_type_array.extend(iter(jsonschema_type["anyOf"]))
        else:
            msg = (
                "Neither type nor anyOf are present. Unable to determine type. "
                "Defaulting to string."
            )
            return NOTYPE()
        sql_type_array = []
        for json_type in json_type_array:
            picked_type = self.pick_individual_type(jsonschema_type=json_type)
            if picked_type is not None:
                sql_type_array.append(picked_type)

        return PostgresConnector.pick_best_sql_type(sql_type_array=sql_type_array)

    def pick_individual_type(self, jsonschema_type: dict):  # noqa: PLR0911
        """Select the correct sql type assuming jsonschema_type has only a single type.

        Args:
            jsonschema_type: A jsonschema_type array containing only a single type.

        Returns:
            An instance of the appropriate SQL type class based on jsonschema_type.
        """
        if "null" in jsonschema_type["type"]:
            return None
        if "integer" in jsonschema_type["type"]:
            return BIGINT()
        if "object" in jsonschema_type["type"]:
            return JSONB()
        if "array" in jsonschema_type["type"]:
            items = jsonschema_type.get("items")
            # Case 1: items is a string
            if isinstance(items, str):
                return ARRAY(self.to_sql_type({"type": items}))

            # Case 2: items are more complex
            if isinstance(items, dict):
                # Case 2.1: items are variants
                if "type" not in items:
                    return ARRAY(JSONB())

                items_type = items["type"]

                # Case 2.2: items are a single type
                if isinstance(items_type, str):
                    return ARRAY(self.to_sql_type({"type": items_type}))

                # Case 2.3: items are a list of types
                if isinstance(items_type, list):
                    return ARRAY(self.to_sql_type({"type": items_type}))

            # Case 3: tuples
            return ARRAY(JSONB()) if isinstance(items, list) else JSONB()

        # string formats
        if jsonschema_type.get("format") == "date-time":
            return TIMESTAMP()
        if jsonschema_type.get("format") == "uuid":
            return UUID()
        if (
            self.interpret_content_encoding
            and jsonschema_type.get("contentEncoding") == "base16"
        ):
            return HexByteString()
        individual_type = th.to_sql_type(jsonschema_type)
<<<<<<< HEAD

=======
>>>>>>> d07b4158
        return TEXT() if isinstance(individual_type, VARCHAR) else individual_type

    @staticmethod
    def pick_best_sql_type(sql_type_array: list):
        """Select the best SQL type from an array of instances of SQL type classes.

        Args:
            sql_type_array: The array of instances of SQL type classes.

        Returns:
            An instance of the best SQL type class based on defined precedence order.
        """
        precedence_order = [
            HexByteString,
            ARRAY,
            JSONB,
            UUID,
            TEXT,
            TIMESTAMP,
            DATETIME,
            DATE,
            TIME,
            DECIMAL,
            BIGINT,
            INTEGER,
            BOOLEAN,
            NOTYPE,
        ]

        for sql_type, obj in itertools.product(precedence_order, sql_type_array):
            if isinstance(obj, sql_type):
                return obj
        return TEXT()

    def create_empty_table(  # type: ignore[override]  # noqa: PLR0913
        self,
        table_name: str,
        meta: sa.MetaData,
        schema: dict,
        connection: sa.engine.Connection,
        primary_keys: t.Sequence[str] | None = None,
        partition_keys: list[str] | None = None,
        as_temp_table: bool = False,
    ) -> sa.Table:
        """Create an empty target table.

        Args:
            table_name: the target table name.
            meta: the SQLAlchemy metadata object.
            schema: the JSON schema for the new table.
            connection: the database connection.
            primary_keys: list of key properties.
            partition_keys: list of partition keys.
            as_temp_table: True to create a temp table.

        Returns:
            The new table object.

        Raises:
            NotImplementedError: if temp tables are unsupported and as_temp_table=True.
            RuntimeError: if a variant schema is passed with no properties defined.
        """
        columns: list[sa.Column] = []
        primary_keys = primary_keys or []
        try:
            properties: dict = schema["properties"]
        except KeyError:
            raise RuntimeError(
                f"Schema for table_name: '{table_name}'"
                f"does not define properties: {schema}"
            ) from None

        for property_name, property_jsonschema in properties.items():
            is_primary_key = property_name in primary_keys
            columns.append(
                sa.Column(
                    property_name,
                    self.to_sql_type(property_jsonschema),
                    primary_key=is_primary_key,
                    autoincrement=False,  # See: https://github.com/MeltanoLabs/target-postgres/issues/193 # noqa: E501
                )
            )
        if as_temp_table:
            new_table = sa.Table(table_name, meta, *columns, prefixes=["TEMPORARY"])
            new_table.create(bind=connection)
            return new_table

        new_table = sa.Table(table_name, meta, *columns)
        new_table.create(bind=connection)
        return new_table

    def prepare_column(  # noqa: PLR0913
        self,
        full_table_name: str | FullyQualifiedName,
        column_name: str,
        sql_type: sa.types.TypeEngine,
        connection: sa.engine.Connection | None = None,
        column_object: sa.Column | None = None,
    ) -> None:
        """Adapt target table to provided schema if possible.

        Args:
            full_table_name: the fully qualified table name.
            column_name: the target column name.
            sql_type: the SQLAlchemy type.
            connection: a database connection. optional.
            column_object: a SQLAlchemy column. optional.
        """
        if connection is None:
            super().prepare_column(full_table_name, column_name, sql_type)
            return

        _, schema_name, table_name = self.parse_full_table_name(full_table_name)

        column_exists = column_object is not None or self.column_exists(
            full_table_name, column_name, connection=connection
        )

        if not column_exists:
            self._create_empty_column(
                # We should migrate every function to use sa.Table
                # instead of having to know what the function wants
                table_name=table_name,
                column_name=column_name,
                sql_type=sql_type,
                schema_name=cast(str, schema_name),
                connection=connection,
            )
            return

        self._adapt_column_type(
            schema_name=cast(str, schema_name),
            table_name=table_name,
            column_name=column_name,
            sql_type=sql_type,
            connection=connection,
            column_object=column_object,
        )

    def _create_empty_column(  # type: ignore[override]  # noqa: PLR0913
        self,
        schema_name: str,
        table_name: str,
        column_name: str,
        sql_type: sa.types.TypeEngine,
        connection: sa.engine.Connection,
    ) -> None:
        """Create a new column.

        Args:
            schema_name: The schema name.
            table_name: The table name.
            column_name: The name of the new column.
            sql_type: SQLAlchemy type engine to be used in creating the new column.
            connection: The database connection.

        Raises:
            NotImplementedError: if adding columns is not supported.
        """
        if not self.allow_column_add:
            msg = "Adding columns is not supported."
            raise NotImplementedError(msg)

        column_add_ddl = self.get_column_add_ddl(
            schema_name=schema_name,
            table_name=table_name,
            column_name=column_name,
            column_type=sql_type,
        )
        connection.execute(column_add_ddl)

    def get_column_add_ddl(  # type: ignore[override]
        self,
        table_name: str,
        schema_name: str,
        column_name: str,
        column_type: sa.types.TypeEngine,
    ) -> sa.DDL:
        """Get the create column DDL statement.

        Args:
            table_name: Fully qualified table name of column to alter.
            schema_name: Schema name.
            column_name: Column name to create.
            column_type: New column sqlalchemy type.

        Returns:
            A sqlalchemy DDL instance.
        """
        column = sa.Column(column_name, column_type)

        return sa.DDL(
            (
                'ALTER TABLE "%(schema_name)s"."%(table_name)s"'
                "ADD COLUMN %(column_name)s %(column_type)s"
            ),
            {
                "schema_name": schema_name,
                "table_name": table_name,
                "column_name": column.compile(dialect=self._engine.dialect),
                "column_type": column.type.compile(dialect=self._engine.dialect),
            },
        )

    def _adapt_column_type(  # type: ignore[override]  # noqa: PLR0913
        self,
        schema_name: str,
        table_name: str,
        column_name: str,
        sql_type: sa.types.TypeEngine,
        connection: sa.engine.Connection,
        column_object: sa.Column | None,
    ) -> None:
        """Adapt table column type to support the new JSON schema type.

        Args:
            schema_name: The schema name.
            table_name: The table name.
            column_name: The target column name.
            sql_type: The new SQLAlchemy type.
            connection: The database connection.
            column_object: The existing column object.

        Raises:
            NotImplementedError: if altering columns is not supported.
        """
        current_type: sa.types.TypeEngine
        if column_object is not None:
            current_type = t.cast(sa.types.TypeEngine, column_object.type)
        else:
            current_type = self._get_column_type(
                schema_name=schema_name,
                table_name=table_name,
                column_name=column_name,
                connection=connection,
            )

        # remove collation if present and save it
        current_type_collation = self.remove_collation(current_type)

        # Check if the existing column type and the sql type are the same
        if str(sql_type) == str(current_type):
            # The current column and sql type are the same
            # Nothing to do
            return

        # Not the same type, generic type or compatible types
        # calling merge_sql_types for assistance
        compatible_sql_type = self.merge_sql_types([current_type, sql_type])

        if str(compatible_sql_type) == str(current_type):
            # Nothing to do
            return

        # Put the collation level back before altering the column
        if current_type_collation:
            self.update_collation(compatible_sql_type, current_type_collation)

        if not self.allow_column_alter:
            msg = (
                "Altering columns is not supported. Could not convert column "
                f"'{schema_name}.{table_name}.{column_name}' from '{current_type}' to "
                f"'{compatible_sql_type}'."
            )
            raise NotImplementedError(msg)

        alter_column_ddl = self.get_column_alter_ddl(
            schema_name=schema_name,
            table_name=table_name,
            column_name=column_name,
            column_type=compatible_sql_type,
        )
        connection.execute(alter_column_ddl)

    def get_column_alter_ddl(  # type: ignore[override]
        self,
        schema_name: str,
        table_name: str,
        column_name: str,
        column_type: sa.types.TypeEngine,
    ) -> sa.DDL:
        """Get the alter column DDL statement.

        Override this if your database uses a different syntax for altering columns.

        Args:
            schema_name: Schema name.
            table_name: Fully qualified table name of column to alter.
            column_name: Column name to alter.
            column_type: New column type string.

        Returns:
            A sqlalchemy DDL instance.
        """
        column = sa.Column(column_name, column_type)
        return sa.DDL(
            (
                'ALTER TABLE "%(schema_name)s"."%(table_name)s"'
                "ALTER COLUMN %(column_name)s %(column_type)s"
            ),
            {
                "schema_name": schema_name,
                "table_name": table_name,
                "column_name": column.compile(dialect=self._engine.dialect),
                "column_type": column.type.compile(dialect=self._engine.dialect),
            },
        )

    def get_sqlalchemy_url(self, config: dict) -> str:
        """Generate a SQLAlchemy URL.

        Args:
            config: The configuration for the connector.
        """
        if config.get("sqlalchemy_url"):
            return cast(str, config["sqlalchemy_url"])

        sqlalchemy_url = URL.create(
            drivername=config["dialect+driver"],
            username=config["user"],
            password=config["password"],
            host=config["host"],
            port=config["port"],
            database=config["database"],
            query=self.get_sqlalchemy_query(config),
        )
        return cast(str, sqlalchemy_url)

    def get_sqlalchemy_query(self, config: dict) -> dict:
        """Get query values to be used for sqlalchemy URL creation.

        Args:
            config: The configuration for the connector.

        Returns:
            A dictionary with key-value pairs for the sqlalchemy query.
        """
        query = {}

        # ssl_enable is for verifying the server's identity to the client.
        if config["ssl_enable"]:
            ssl_mode = config["ssl_mode"]
            query["sslmode"] = ssl_mode
            query["sslrootcert"] = self.filepath_or_certificate(
                value=config["ssl_certificate_authority"],
                alternative_name=config["ssl_storage_directory"] + "/root.crt",
            )

        # ssl_client_certificate_enable is for verifying the client's identity to the
        # server.
        if config["ssl_client_certificate_enable"]:
            query["sslcert"] = self.filepath_or_certificate(
                value=config["ssl_client_certificate"],
                alternative_name=config["ssl_storage_directory"] + "/cert.crt",
            )
            query["sslkey"] = self.filepath_or_certificate(
                value=config["ssl_client_private_key"],
                alternative_name=config["ssl_storage_directory"] + "/pkey.key",
                restrict_permissions=True,
            )
        return query

    def filepath_or_certificate(
        self,
        value: str,
        alternative_name: str,
        restrict_permissions: bool = False,
    ) -> str:
        """Provide the appropriate key-value pair based on a filepath or raw value.

        For SSL configuration options, support is provided for either raw values in
        .env file or filepaths to a file containing a certificate. This function
        attempts to parse a value as a filepath, and if no file is found, assumes the
        value is a certificate and creates a file named `alternative_name` to store the
        file.

        Args:
            value: Either a filepath or a raw value to be written to a file.
            alternative_name: The filename to use in case `value` is not a filepath.
            restrict_permissions: Whether to restrict permissions on a newly created
                file. On UNIX systems, private keys cannot have public access.

        Returns:
            A dictionary with key-value pairs for the sqlalchemy query

        """
        if path.isfile(value):
            return value
        with open(alternative_name, "wb") as alternative_file:
            alternative_file.write(value.encode("utf-8"))
        if restrict_permissions:
            chmod(alternative_name, 0o600)
        return alternative_name

    def guess_key_type(self, key_data: str) -> paramiko.PKey:
        """Guess the type of the private key.

        We are duplicating some logic from the ssh_tunnel package here,
        we could try to use their function instead.

        Args:
            key_data: The private key data to guess the type of.

        Returns:
            The private key object.

        Raises:
            ValueError: If the key type could not be determined.
        """
        for key_class in (
            paramiko.RSAKey,
            paramiko.DSSKey,
            paramiko.ECDSAKey,
            paramiko.Ed25519Key,
        ):
            try:
                key = key_class.from_private_key(io.StringIO(key_data))  # type: ignore[attr-defined]
            except paramiko.SSHException:  # noqa: PERF203
                continue
            else:
                return key

        errmsg = "Could not determine the key type."
        raise ValueError(errmsg)

    def clean_up(self) -> None:
        """Stop the SSH Tunnel."""
        if self.ssh_tunnel is not None:
            self.ssh_tunnel.stop()

    def catch_signal(self, signum, frame) -> None:
        """Catch signals and exit cleanly.

        Args:
            signum: The signal number
            frame: The current stack frame
        """
        sys.exit(1)  # Calling this to be sure atexit is called, so clean_up gets called

    def _get_column_type(  # type: ignore[override]
        self,
        schema_name: str,
        table_name: str,
        column_name: str,
        connection: sa.engine.Connection,
    ) -> sa.types.TypeEngine:
        """Get the SQL type of the declared column.

        Args:
            schema_name: The schema name.
            table_name: The table name.
            column_name: The name of the column.
            connection: The database connection.

        Returns:
            The type of the column.

        Raises:
            KeyError: If the provided column name does not exist.
        """
        try:
            column = self.get_table_columns(
                schema_name=schema_name,
                table_name=table_name,
                connection=connection,
            )[column_name]
        except KeyError as ex:
            msg = (
                f"Column `{column_name}` does not exist in table"
                "`{schema_name}.{table_name}`."
            )
            raise KeyError(msg) from ex

        return t.cast(sa.types.TypeEngine, column.type)

    def get_table_columns(  # type: ignore[override]
        self,
        schema_name: str,
        table_name: str,
        connection: sa.engine.Connection,
        column_names: list[str] | None = None,
    ) -> dict[str, sa.Column]:
        """Return a list of table columns.

        Overrode to support schema_name

        Args:
            schema_name: schema name.
            table_name: table name to get columns for.
            connection: database connection.
            column_names: A list of column names to filter to.

        Returns:
            An ordered list of column objects.
        """
        inspector = sa.inspect(connection)
        columns = inspector.get_columns(table_name, schema_name)

        return {
            col_meta["name"]: sa.Column(
                col_meta["name"],
                col_meta["type"],
                nullable=col_meta.get("nullable", False),
            )
            for col_meta in columns
            if not column_names
            or col_meta["name"].casefold() in {col.casefold() for col in column_names}
        }

    def column_exists(  # type: ignore[override]
        self,
        full_table_name: str | FullyQualifiedName,
        column_name: str,
        connection: sa.engine.Connection,
    ) -> bool:
        """Determine if the target column already exists.

        Args:
            full_table_name: the target table name.
            column_name: the target column name.
            connection: the database connection.

        Returns:
            True if table exists, False if not.
        """
        _, schema_name, table_name = self.parse_full_table_name(full_table_name)
        assert schema_name is not None
        assert table_name is not None
        return column_name in self.get_table_columns(
            schema_name=schema_name, table_name=table_name, connection=connection
        )


class NOTYPE(TypeDecorator):
    """Type to use when none is provided in the schema."""

    impl = TEXT
    cache_ok = True

    def process_bind_param(self, value, dialect):
        """Return value as is unless it is dict or list.

        Used internally by SQL Alchemy. Should not be used directly.
        """
        if value is not None and isinstance(value, (dict, list)):
            value = simplejson.dumps(value, use_decimal=True)
        return value

    @property
    def python_type(self):
        """Return the Python type for this column."""
        return object

    def as_generic(self, *args: t.Any, **kwargs: t.Any):
        """Return the generic type for this column."""
        return TEXT()


class HexByteString(TypeDecorator):
    """Convert Python string representing Hex data to bytes and vice versa.

    This is used to store binary data in more efficient format in the database.
    The string is encoded using the base16 encoding, as defined in RFC 4648
    https://json-schema.org/draft/2020-12/draft-bhutton-json-schema-validation-00#rfc.section.8.3
    For convenience, data prefixed with `0x` or containing an odd number of characters
    is supported although it's not part of the standard.
    """

    impl = BYTEA

    def process_bind_param(self, value, dialect):
        """Convert hex string to bytes."""
        if value is None:
            return None

        if isinstance(value, str):
            if value.startswith("\\x") or value.startswith("0x"):
                value = value[2:]

            if len(value) % 2:
                value = f"0{value}"

            try:
                value = bytes.fromhex(value)
            except ValueError as ex:
                raise ValueError(f"Invalid hexadecimal string: {value}") from ex

        if not isinstance(value, (bytearray, memoryview, bytes)):
            raise TypeError(
                "HexByteString columns support only bytes or hex string values. "
                f"{type(value)} is not supported"
            )

        return value<|MERGE_RESOLUTION|>--- conflicted
+++ resolved
@@ -323,10 +323,7 @@
         ):
             return HexByteString()
         individual_type = th.to_sql_type(jsonschema_type)
-<<<<<<< HEAD
-
-=======
->>>>>>> d07b4158
+
         return TEXT() if isinstance(individual_type, VARCHAR) else individual_type
 
     @staticmethod
