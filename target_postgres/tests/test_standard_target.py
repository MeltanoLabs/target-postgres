--- conflicted
+++ resolved
@@ -431,12 +431,12 @@
         assert result.rowcount == 0
 
 
-<<<<<<< HEAD
 def test_uppercase_stream_name_with_column_alter(postgres_target):
     """Column Alters need to work with uppercase stream names"""
     file_name = "uppercase_stream_name_with_column_alter.singer"
     singer_file_to_target(file_name, postgres_target)
-=======
+
+
 def test_postgres_ssl_no_config(postgres_config_no_ssl):
     """Test that connection will fail when no SSL configuration options are provided.
 
@@ -557,5 +557,4 @@
     postgres_config_modified["ssl_mode"] = "prefer"
 
     target = TargetPostgres(config=postgres_config_modified)
-    sync_end_to_end(tap, target)
->>>>>>> 409e8e8c
+    sync_end_to_end(tap, target)