""" Attempt at making some standard Target Tests. """
# flake8: noqa
import copy
import io
import uuid
from contextlib import redirect_stdout
from decimal import Decimal
from pathlib import Path

import jsonschema
import pytest
import sqlalchemy
from singer_sdk.exceptions import MissingKeyPropertiesError
from singer_sdk.testing import sync_end_to_end
from sqlalchemy.dialects.postgresql import ARRAY
from sqlalchemy.types import TEXT, TIMESTAMP

from target_postgres.connector import PostgresConnector
from target_postgres.target import TargetPostgres
from target_postgres.tests.samples.aapl.aapl import Fundamentals
from target_postgres.tests.samples.sample_tap_countries.countries_tap import (
    SampleTapCountries,
)


@pytest.fixture(scope="session")
def postgres_config():
    return {
        "dialect+driver": "postgresql+psycopg2",
        "host": "localhost",
        "user": "postgres",
        "password": "postgres",
        "database": "postgres",
        "port": 5432,
        "ssl_enable": True,
        "ssl_client_certificate_enable": True,
        "ssl_mode": "verify-full",
        "ssl_certificate_authority": "./ssl/root.crt",
        "ssl_client_certificate": "./ssl/cert.crt",
        "ssl_client_private_key": "./ssl/pkey.key",
        "add_record_metadata": True,
        "hard_delete": False,
        "default_target_schema": "melty",
    }


@pytest.fixture(scope="session")
def postgres_config_no_ssl():
    return {
        "dialect+driver": "postgresql+psycopg2",
        "host": "localhost",
        "user": "postgres",
        "password": "postgres",
        "database": "postgres",
        "port": 5433,
        "add_record_metadata": True,
        "hard_delete": False,
        "default_target_schema": "melty",
    }


@pytest.fixture(scope="session")
def postgres_config_ssh_tunnel():
    return {
        "sqlalchemy_url": "postgresql://postgres:postgres@10.5.0.5:5432/main",
        "ssh_tunnel": {
            "enable": True,
            "host": "127.0.0.1",
            "port": 2223,
            "username": "melty",
            "private_key": "-----BEGIN OPENSSH PRIVATE KEY-----\nb3BlbnNzaC1rZXktdjEAAAAABG5vbmUAAAAEbm9uZQAAAAAAAAABAAABlwAAAAdzc2gtcn\nNhAAAAAwEAAQAAAYEAvIGU0pRpThhIcaSPrg2+v7cXl+QcG0icb45hfD44yrCoXkpJp7nh\nHv0ObZL2Y1cG7eeayYF4AqD3kwQ7W89GN6YO9b/mkJgawk0/YLUyojTS9dbcTbdkfPzyUa\nvTMDjly+PIjfiWOEnUgPf1y3xONLkJU0ILyTmgTzSIMNdKngtdCGfytBCuNiPKU8hEdEVt\n82ebqgtLoSYn9cUcVVz6LewzUh8+YtoPb8Z/BIVEzU37HiE9MOYIBXjo1AEJSnOCkjwlVl\nPzLhcXKTPht0iwv/KnZNNg0LDmnU/z0n+nPq/EMflum8jRYbgp0C5hksPdc8e0eEKd9gak\nt7B0ta3Mjt5b8HPQdBGZI/QFufEnSOxfJmoK4Bvjy/oUwE0hGU6po5g+4T2j6Bqqm2I+yV\nEbkP/UiuD/kEiT0C3yCV547gIDjN2ME9tGJDkd023BFvqn3stFVVZ5WsisRKGc+lvTfqeA\nJyKFaVt5a23y68ztjEMVrMLksRuEF8gG5kV7EGyjAAAFiCzGBRksxgUZAAAAB3NzaC1yc2\nEAAAGBALyBlNKUaU4YSHGkj64Nvr+3F5fkHBtInG+OYXw+OMqwqF5KSae54R79Dm2S9mNX\nBu3nmsmBeAKg95MEO1vPRjemDvW/5pCYGsJNP2C1MqI00vXW3E23ZHz88lGr0zA45cvjyI\n34ljhJ1ID39ct8TjS5CVNCC8k5oE80iDDXSp4LXQhn8rQQrjYjylPIRHRFbfNnm6oLS6Em\nJ/XFHFVc+i3sM1IfPmLaD2/GfwSFRM1N+x4hPTDmCAV46NQBCUpzgpI8JVZT8y4XFykz4b\ndIsL/yp2TTYNCw5p1P89J/pz6vxDH5bpvI0WG4KdAuYZLD3XPHtHhCnfYGpLewdLWtzI7e\nW/Bz0HQRmSP0BbnxJ0jsXyZqCuAb48v6FMBNIRlOqaOYPuE9o+gaqptiPslRG5D/1Irg/5\nBIk9At8gleeO4CA4zdjBPbRiQ5HdNtwRb6p97LRVVWeVrIrEShnPpb036ngCcihWlbeWtt\n8uvM7YxDFazC5LEbhBfIBuZFexBsowAAAAMBAAEAAAGAflHjdb2oV4HkQetBsSRa18QM1m\ncxAoOE+SiTYRudGQ6KtSzY8MGZ/xca7QiXfXhbF1+llTTiQ/i0Dtu+H0blyfLIgZwIGIsl\nG2GCf/7MoG//kmhaFuY3O56Rj3MyQVVPgHLy+VhE6hFniske+C4jhicc/aL7nOu15n3Qad\nJLmV8KB9EIjevDoloXgk9ot/WyuXKLmMaa9rFIA+UDmJyGtfFbbsOrHbj8sS11/oSD14RT\nLBygEb2EUI52j2LmY/LEvUL+59oCuJ6Y/h+pMdFeuHJzGjrVb573KnGwejzY24HHzzebrC\nQ+9NyVCTyizPHNu9w52/GPEZQFQBi7o9cDMd3ITZEPIaIvDHsUwPXaHUBHy/XHQTs8pDqk\nzCMcAs5zdzao2I0LQ+ZFYyvl1rue82ITjDISX1WK6nFYLBVXugi0rLGEdH6P+Psfl3uCIf\naW7c12/BpZz2Pql5AuO1wsu4rmz2th68vaC/0IDqWekIbW9qihFbqnhfAxRsIURjpBAAAA\nwDhIQPsj9T9Vud3Z/TZjiAKCPbg3zi082u1GMMxXnNQtKO3J35wU7VUcAxAzosWr+emMqS\nU0qW+a5RXr3sqUOqH85b5+Xw0yv2sTr2pL0ALFW7Tq1mesCc3K0So3Yo30pWRIOxYM9ihm\nE4ci/3mN5kcKWwvLLomFPRU9u0XtIGKnF/cNByTuz9fceR6Pi6mQXZawv+OOMiBeu0gbyp\nF1uVe8PCshzCrWTE3UjRpQxy9gizvSbGZyGQi1Lm42JXKG3wAAAMEA4r4CLM1xsyxBBMld\nrxiTqy6bfrZjKkT5MPjBjp+57i5kW9NVqGCnIy/m98pLTuKjTCDmUuWQXS+oqhHw5vq/wj\nRvQYqkJDz1UGmC1lD2qyqERjOiWa8/iy4dXSLeHCT70+/xR2dBb0z8cT++yZEqLdEZSnHG\nyRaZMHot1OohVDqJS8nEbxOzgPGdopRMiX6ws/p5/k9YAGkHx0hszA8cn/Tk2/mdS5lugw\nY7mdXzfcKvxkgoFrG7XowqRVrozcvDAAAAwQDU1ITasquNLaQhKNqiHx/N7bvKVO33icAx\nNdShqJEWx/g9idvQ25sA1Ubc1a+Ot5Lgfrs2OBKe+LgSmPAZOjv4ShqBHtsSh3am8/K1xR\ngQKgojLL4FhtgxtwoZrVvovZHGV3g2A28BRGbKIGVGPsOszJALU7jlLlcTHlB7SCQBI8FQ\nvTi2UEsfTmA22NnuVPITeqbmAQQXkSZcZbpbvdc0vQzp/3iOb/OCrIMET3HqVEMyQVsVs6\nxa9026AMTGLaEAAAATcm9vdEBvcGVuc3NoLXNlcnZlcg==\n-----END OPENSSH PRIVATE KEY-----",  # noqa: E501
        },
    }


@pytest.fixture
def postgres_target(postgres_config) -> TargetPostgres:
    return TargetPostgres(config=postgres_config)


def create_engine(target_postgres: TargetPostgres) -> sqlalchemy.engine.Engine:
    return TargetPostgres.default_sink_class.connector_class(
        config=target_postgres.config
    )._engine


def singer_file_to_target(file_name, target) -> None:
    """Singer file to Target, emulates a tap run

    Equivalent to running cat file_path | target-name --config config.json.
    Note that this function loads all lines into memory, so it is
    not good very large files.

    Args:
        file_name: name to file in .tests/data_files to be sent into target
        Target: Target to pass data from file_path into..
    """
    file_path = Path(__file__).parent / Path("./data_files") / Path(file_name)
    buf = io.StringIO()
    with redirect_stdout(buf):
        with open(file_path) as f:
            for line in f:
                print(line.rstrip("\r\n"))  # File endings are here,
                # and print adds another line ending so we need to remove one.
    buf.seek(0)
    target.listen(buf)


# TODO should set schemas for each tap individually so we don't collide


def remove_metadata_columns(row: dict) -> dict:
    new_row = {}
    for column in row.keys():
        if not column.startswith("_sdc"):
            new_row[column] = row[column]
    return new_row


def verify_data(
    target: TargetPostgres,
    table_name: str,
    number_of_rows: int = 1,
    primary_key: str | None = None,
    check_data: dict | list[dict] | None = None,
):
    """Checks whether the data in a table matches a provided data sample.

    Args:
        target: The target to obtain a database connection from.
        full_table_name: The schema and table name of the table to check data for.
        primary_key: The primary key of the table.
        number_of_rows: The expected number of rows that should be in the table.
        check_data: A dictionary representing the full contents of the first row in the
            table, as determined by lowest primary_key value, or else a list of
            dictionaries representing every row in the table.
    """
    engine = create_engine(target)
    full_table_name = f"{target.config['default_target_schema']}.{table_name}"
    with engine.connect() as connection:
        if primary_key is not None and check_data is not None:
            if isinstance(check_data, dict):
                result = connection.execute(
                    sqlalchemy.text(
                        f"SELECT * FROM {full_table_name} ORDER BY {primary_key}"
                    )
                )
                assert result.rowcount == number_of_rows
                result_dict = remove_metadata_columns(result.first()._asdict())
                assert result_dict == check_data
            elif isinstance(check_data, list):
                result = connection.execute(
                    sqlalchemy.text(
                        f"SELECT * FROM {full_table_name} ORDER BY {primary_key}"
                    )
                )
                assert result.rowcount == number_of_rows
                result_dict = [
                    remove_metadata_columns(row._asdict()) for row in result.all()
                ]
                assert result_dict == check_data
            else:
                raise ValueError("Invalid check_data - not dict or list of dicts")
        else:
            result = connection.execute(
                sqlalchemy.text(f"SELECT COUNT(*) FROM {full_table_name}")
            )
            assert result.first()[0] == number_of_rows


def test_sqlalchemy_url_config(postgres_config_no_ssl):
    """Be sure that passing a sqlalchemy_url works

    postgres_config_no_ssl is used because an SQLAlchemy URL will override all SSL
    settings and preclude connecting to a database using SSL.
    """
    host = postgres_config_no_ssl["host"]
    user = postgres_config_no_ssl["user"]
    password = postgres_config_no_ssl["password"]
    database = postgres_config_no_ssl["database"]
    port = postgres_config_no_ssl["port"]

    config = {
        "sqlalchemy_url": f"postgresql://{user}:{password}@{host}:{port}/{database}"
    }
    tap = SampleTapCountries(config={}, state=None)
    target = TargetPostgres(config=config)
    sync_end_to_end(tap, target)


def test_port_default_config():
    """Test that the default config is passed into the engine when the config doesn't provide it"""
    config = {
        "dialect+driver": "postgresql+psycopg2",
        "host": "localhost",
        "user": "postgres",
        "password": "postgres",
        "database": "postgres",
    }
    dialect_driver = config["dialect+driver"]
    host = config["host"]
    user = config["user"]
    password = config["password"]
    database = config["database"]
    target_config = TargetPostgres(config=config).config
    connector = PostgresConnector(target_config)

    engine: sqlalchemy.engine.Engine = connector._engine
    assert (
        engine.url.render_as_string(hide_password=False)
        == f"{dialect_driver}://{user}:{password}@{host}:5432/{database}"
    )


def test_port_config():
    """Test that the port config works"""
    config = {
        "dialect+driver": "postgresql+psycopg2",
        "host": "localhost",
        "user": "postgres",
        "password": "postgres",
        "database": "postgres",
        "port": 5433,
    }
    dialect_driver = config["dialect+driver"]
    host = config["host"]
    user = config["user"]
    password = config["password"]
    database = config["database"]
    target_config = TargetPostgres(config=config).config
    connector = PostgresConnector(target_config)

    engine: sqlalchemy.engine.Engine = connector._engine
    assert (
        engine.url.render_as_string(hide_password=False)
        == f"{dialect_driver}://{user}:{password}@{host}:5433/{database}"
    )


# Test name would work well
def test_countries_to_postgres(postgres_config):
    tap = SampleTapCountries(config={}, state=None)
    target = TargetPostgres(config=postgres_config)
    sync_end_to_end(tap, target)


def test_aapl_to_postgres(postgres_config):
    tap = Fundamentals(config={}, state=None)
    target = TargetPostgres(config=postgres_config)
    sync_end_to_end(tap, target)


def test_invalid_schema(postgres_target):
    with pytest.raises(Exception) as e:
        file_name = "invalid_schema.singer"
        singer_file_to_target(file_name, postgres_target)
    assert (
        str(e.value) == "Line is missing required properties key(s): {'type': 'object'}"
    )


def test_record_missing_key_property(postgres_target):
    with pytest.raises(MissingKeyPropertiesError) as e:
        file_name = "record_missing_key_property.singer"
        singer_file_to_target(file_name, postgres_target)
    assert "Record is missing one or more key_properties." in str(e.value)


def test_record_missing_required_property(postgres_target):
    with pytest.raises(jsonschema.exceptions.ValidationError):
        file_name = "record_missing_required_property.singer"
        singer_file_to_target(file_name, postgres_target)


def test_camelcase(postgres_target):
    file_name = "camelcase.singer"
    singer_file_to_target(file_name, postgres_target)


def test_special_chars_in_attributes(postgres_target):
    file_name = "special_chars_in_attributes.singer"
    singer_file_to_target(file_name, postgres_target)


def test_optional_attributes(postgres_target):
    file_name = "optional_attributes.singer"
    singer_file_to_target(file_name, postgres_target)
    row = {"id": 1, "optional": "This is optional"}
    verify_data(postgres_target, "test_optional_attributes", 4, "id", row)


def test_schema_no_properties(postgres_target):
    """Expect to fail with ValueError"""
    file_name = "schema_no_properties.singer"
    singer_file_to_target(file_name, postgres_target)


<<<<<<< HEAD
=======
# TODO test that data is correct
def test_large_numeric_primary_key(postgres_target):
    """Check that large numeric (jsonschema: number) pkeys don't cause failure.

    See: https://github.com/MeltanoLabs/target-postgres/issues/193
    """
    file_name = "large_numeric_primary_key.singer"
    singer_file_to_target(file_name, postgres_target)


# TODO test that data is correct
>>>>>>> a99fe7f8
def test_schema_updates(postgres_target):
    file_name = "schema_updates.singer"
    singer_file_to_target(file_name, postgres_target)
    row = {
        "id": 1,
        "a1": Decimal("101"),
        "a2": "string1",
        "a3": None,
        "a4": None,
        "a5": None,
        "a6": None,
    }
    verify_data(postgres_target, "test_schema_updates", 6, "id", row)


def test_multiple_state_messages(postgres_target):
    file_name = "multiple_state_messages.singer"
    singer_file_to_target(file_name, postgres_target)
    row = {"id": 1, "metric": 100}
    verify_data(postgres_target, "test_multiple_state_messages_a", 6, "id", row)
    row = {"id": 1, "metric": 110}
    verify_data(postgres_target, "test_multiple_state_messages_b", 6, "id", row)


def test_relational_data(postgres_target):
    file_name = "user_location_data.singer"
    singer_file_to_target(file_name, postgres_target)

    file_name = "user_location_upsert_data.singer"
    singer_file_to_target(file_name, postgres_target)

    users = [
        {"id": 1, "name": "Johny"},
        {"id": 2, "name": "George"},
        {"id": 3, "name": "Jacob"},
        {"id": 4, "name": "Josh"},
        {"id": 5, "name": "Jim"},
        {"id": 8, "name": "Thomas"},
        {"id": 12, "name": "Paul"},
        {"id": 13, "name": "Mary"},
    ]
    locations = [
        {"id": 1, "name": "Philly"},
        {"id": 2, "name": "NY"},
        {"id": 3, "name": "San Francisco"},
        {"id": 6, "name": "Colorado"},
        {"id": 8, "name": "Boston"},
    ]
    user_in_location = [
        {
            "id": 1,
            "user_id": 1,
            "location_id": 4,
            "info": {"weather": "rainy", "mood": "sad"},
        },
        {
            "id": 2,
            "user_id": 2,
            "location_id": 3,
            "info": {"weather": "sunny", "mood": "satisfied"},
        },
        {
            "id": 3,
            "user_id": 1,
            "location_id": 3,
            "info": {"weather": "sunny", "mood": "happy"},
        },
        {
            "id": 6,
            "user_id": 3,
            "location_id": 2,
            "info": {"weather": "sunny", "mood": "happy"},
        },
        {
            "id": 14,
            "user_id": 4,
            "location_id": 1,
            "info": {"weather": "cloudy", "mood": "ok"},
        },
    ]

    verify_data(postgres_target, "test_users", 8, "id", users)
    verify_data(postgres_target, "test_locations", 5, "id", locations)
    verify_data(postgres_target, "test_user_in_location", 5, "id", user_in_location)


def test_no_primary_keys(postgres_target):
    """We run both of these tests twice just to ensure that no records are removed and append only works properly"""
    engine = create_engine(postgres_target)
    table_name = "test_no_pk"
    full_table_name = postgres_target.config["default_target_schema"] + "." + table_name
    with engine.connect() as connection, connection.begin():
        connection.execute(sqlalchemy.text(f"DROP TABLE IF EXISTS {full_table_name}"))
    file_name = f"{table_name}.singer"
    singer_file_to_target(file_name, postgres_target)

    file_name = f"{table_name}_append.singer"
    singer_file_to_target(file_name, postgres_target)

    file_name = f"{table_name}.singer"
    singer_file_to_target(file_name, postgres_target)

    file_name = f"{table_name}_append.singer"
    singer_file_to_target(file_name, postgres_target)

    verify_data(postgres_target, table_name, 16)


def test_no_type(postgres_target):
    file_name = "test_no_type.singer"
    singer_file_to_target(file_name, postgres_target)


def test_duplicate_records(postgres_target):
    file_name = "duplicate_records.singer"
    singer_file_to_target(file_name, postgres_target)
    row = {"id": 1, "metric": 100}
    verify_data(postgres_target, "test_duplicate_records", 2, "id", row)


def test_array_data(postgres_target):
    file_name = "array_data.singer"
    singer_file_to_target(file_name, postgres_target)
    row = {"id": 1, "fruits": ["apple", "orange", "pear"]}
    verify_data(postgres_target, "test_carts", 4, "id", row)


def test_encoded_string_data(postgres_target):
    """
    We removed NUL characters from the original encoded_strings.singer as postgres doesn't allow them.
    https://www.postgresql.org/docs/current/functions-string.html#:~:text=chr(0)%20is%20disallowed%20because%20text%20data%20types%20cannot%20store%20that%20character.
    chr(0) is disallowed because text data types cannot store that character.

    Note you will recieve a  ValueError: A string literal cannot contain NUL (0x00) characters. Which seems like a reasonable error.
    See issue https://github.com/MeltanoLabs/target-postgres/issues/60 for more details.
    """

    file_name = "encoded_strings.singer"
    singer_file_to_target(file_name, postgres_target)
    row = {"id": 1, "info": "simple string 2837"}
    verify_data(postgres_target, "test_strings", 11, "id", row)
    row = {"id": 1, "info": {"name": "simple", "value": "simple string 2837"}}
    verify_data(postgres_target, "test_strings_in_objects", 11, "id", row)
    row = {"id": 1, "strings": ["simple string", "απλή συμβολοσειρά", "简单的字串"]}
    verify_data(postgres_target, "test_strings_in_arrays", 6, "id", row)


def test_tap_appl(postgres_target):
    """Expect to fail with ValueError due to primary key https://github.com/MeltanoLabs/target-postgres/issues/54"""
    file_name = "tap_aapl.singer"
    singer_file_to_target(file_name, postgres_target)


def test_tap_countries(postgres_target):
    file_name = "tap_countries.singer"
    singer_file_to_target(file_name, postgres_target)


def test_missing_value(postgres_target):
    file_name = "missing_value.singer"
    singer_file_to_target(file_name, postgres_target)


def test_large_int(postgres_target):
    file_name = "large_int.singer"
    singer_file_to_target(file_name, postgres_target)


def test_anyof(postgres_target):
    """Test that anyOf is handled correctly"""
    engine = create_engine(postgres_target)
    table_name = "commits"
    file_name = f"{table_name}.singer"
    schema = postgres_target.config["default_target_schema"]
    singer_file_to_target(file_name, postgres_target)
    with engine.connect() as connection:
        meta = sqlalchemy.MetaData()
        table = sqlalchemy.Table(
            "commits", meta, schema=schema, autoload_with=connection
        )
        for column in table.c:
            # {"type":"string"}
            if column.name == "id":
                assert isinstance(column.type, TEXT)

            # Any of nullable date-time.
            # Note that postgres timestamp is equivalent to jsonschema date-time.
            # {"anyOf":[{"type":"string","format":"date-time"},{"type":"null"}]}
            if column.name in {"authored_date", "committed_date"}:
                assert isinstance(column.type, TIMESTAMP)

            # Any of nullable array of strings or single string.
            # {"anyOf":[{"type":"array","items":{"type":["null","string"]}},{"type":"string"},{"type":"null"}]}
            if column.name == "parent_ids":
                assert isinstance(column.type, ARRAY)

            # Any of nullable string.
            # {"anyOf":[{"type":"string"},{"type":"null"}]}
            if column.name == "commit_message":
                assert isinstance(column.type, TEXT)

            # Any of nullable string or integer.
            # {"anyOf":[{"type":"string"},{"type":"integer"},{"type":"null"}]}
            if column.name == "legacy_id":
                assert isinstance(column.type, TEXT)


def test_new_array_column(postgres_target):
    """Create a new Array column with an existing table"""
    file_name = "new_array_column.singer"
    singer_file_to_target(file_name, postgres_target)


def test_activate_version_hard_delete(postgres_config_no_ssl):
    """Activate Version Hard Delete Test"""
    table_name = "test_activate_version_hard"
    file_name = f"{table_name}.singer"
    full_table_name = postgres_config_no_ssl["default_target_schema"] + "." + table_name
    postgres_config_hard_delete_true = copy.deepcopy(postgres_config_no_ssl)
    postgres_config_hard_delete_true["hard_delete"] = True
    pg_hard_delete_true = TargetPostgres(config=postgres_config_hard_delete_true)
    engine = create_engine(pg_hard_delete_true)
    singer_file_to_target(file_name, pg_hard_delete_true)
    with engine.connect() as connection:
        result = connection.execute(sqlalchemy.text(f"SELECT * FROM {full_table_name}"))
        assert result.rowcount == 7
    with engine.connect() as connection, connection.begin():
        # Add a record like someone would if they weren't using the tap target combo
        result = connection.execute(
            sqlalchemy.text(
                f"INSERT INTO {full_table_name}(code, \"name\") VALUES('Manual1', 'Meltano')"
            )
        )
        result = connection.execute(
            sqlalchemy.text(
                f"INSERT INTO {full_table_name}(code, \"name\") VALUES('Manual2', 'Meltano')"
            )
        )
    with engine.connect() as connection:
        result = connection.execute(sqlalchemy.text(f"SELECT * FROM {full_table_name}"))
        assert result.rowcount == 9

    singer_file_to_target(file_name, pg_hard_delete_true)

    # Should remove the 2 records we added manually
    with engine.connect() as connection:
        result = connection.execute(sqlalchemy.text(f"SELECT * FROM {full_table_name}"))
        assert result.rowcount == 7


def test_activate_version_soft_delete(postgres_target):
    """Activate Version Soft Delete Test"""
    engine = create_engine(postgres_target)
    table_name = "test_activate_version_soft"
    file_name = f"{table_name}.singer"
    full_table_name = postgres_target.config["default_target_schema"] + "." + table_name
    with engine.connect() as connection, connection.begin():
        result = connection.execute(
            sqlalchemy.text(f"DROP TABLE IF EXISTS {full_table_name}")
        )
    postgres_config_soft_delete = copy.deepcopy(postgres_target._config)
    postgres_config_soft_delete["hard_delete"] = False
    pg_soft_delete = TargetPostgres(config=postgres_config_soft_delete)
    singer_file_to_target(file_name, pg_soft_delete)

    with engine.connect() as connection:
        result = connection.execute(sqlalchemy.text(f"SELECT * FROM {full_table_name}"))
        assert result.rowcount == 7
    with engine.connect() as connection, connection.begin():
        # Add a record like someone would if they weren't using the tap target combo
        result = connection.execute(
            sqlalchemy.text(
                f"INSERT INTO {full_table_name}(code, \"name\") VALUES('Manual1', 'Meltano')"
            )
        )
        result = connection.execute(
            sqlalchemy.text(
                f"INSERT INTO {full_table_name}(code, \"name\") VALUES('Manual2', 'Meltano')"
            )
        )
    with engine.connect() as connection:
        result = connection.execute(sqlalchemy.text(f"SELECT * FROM {full_table_name}"))
        assert result.rowcount == 9

    singer_file_to_target(file_name, pg_soft_delete)

    # Should have all records including the 2 we added manually
    with engine.connect() as connection:
        result = connection.execute(sqlalchemy.text(f"SELECT * FROM {full_table_name}"))
        assert result.rowcount == 9

        result = connection.execute(
            sqlalchemy.text(
                f"SELECT * FROM {full_table_name} where _sdc_deleted_at is NOT NULL"
            )
        )
        assert result.rowcount == 2


def test_activate_version_deletes_data_properly(postgres_target):
    """Activate Version should"""
    engine = create_engine(postgres_target)
    table_name = "test_activate_version_deletes_data_properly"
    file_name = f"{table_name}.singer"
    full_table_name = postgres_target.config["default_target_schema"] + "." + table_name
    with engine.connect() as connection, connection.begin():
        result = connection.execute(
            sqlalchemy.text(f"DROP TABLE IF EXISTS {full_table_name}")
        )

    postgres_config_soft_delete = copy.deepcopy(postgres_target._config)
    postgres_config_soft_delete["hard_delete"] = True
    pg_hard_delete = TargetPostgres(config=postgres_config_soft_delete)
    singer_file_to_target(file_name, pg_hard_delete)
    # Will populate us with 7 records
    with engine.connect() as connection:
        result = connection.execute(sqlalchemy.text(f"SELECT * FROM {full_table_name}"))
        assert result.rowcount == 7
    with engine.connect() as connection, connection.begin():
        result = connection.execute(
            sqlalchemy.text(
                f"INSERT INTO {full_table_name} (code, \"name\") VALUES('Manual1', 'Meltano')"
            )
        )
        result = connection.execute(
            sqlalchemy.text(
                f"INSERT INTO {full_table_name} (code, \"name\") VALUES('Manual2', 'Meltano')"
            )
        )
    with engine.connect() as connection:
        result = connection.execute(sqlalchemy.text(f"SELECT * FROM {full_table_name}"))
        assert result.rowcount == 9
    # Only has a schema and one activate_version message, should delete all records as it's a higher version than what's currently in the table
    file_name = f"{table_name}_2.singer"
    singer_file_to_target(file_name, pg_hard_delete)
    with engine.connect() as connection:
        result = connection.execute(sqlalchemy.text(f"SELECT * FROM {full_table_name}"))
        assert result.rowcount == 0


def test_reserved_keywords(postgres_target):
    """Target should work regardless of column names

    Postgres has a number of resereved keywords listed here https://www.postgresql.org/docs/current/sql-keywords-appendix.html.
    """
    file_name = "reserved_keywords.singer"
    singer_file_to_target(file_name, postgres_target)


def test_uppercase_stream_name_with_column_alter(postgres_target):
    """Column Alters need to work with uppercase stream names"""
    file_name = "uppercase_stream_name_with_column_alter.singer"
    singer_file_to_target(file_name, postgres_target)


def test_activate_version_uppercase_stream_name(postgres_config_no_ssl):
    """Activate Version should work with uppercase stream names"""
    file_name = "test_activate_version_uppercase_stream_name.singer"
    postgres_config_hard_delete = copy.deepcopy(postgres_config_no_ssl)
    postgres_config_hard_delete["hard_delete"] = True
    pg_hard_delete = TargetPostgres(config=postgres_config_hard_delete)
    singer_file_to_target(file_name, pg_hard_delete)


def test_postgres_ssl_no_config(postgres_config_no_ssl):
    """Test that connection will fail when no SSL configuration options are provided.

    postgres_config_no_ssl has no configuration options for SSL, but port 5432 is a
    database that requires SSL. An error is expected because connecting to this database
    without SSL enabled shouldn't be possible.
    """

    tap = SampleTapCountries(config={}, state=None)

    postgres_config_modified = copy.deepcopy(postgres_config_no_ssl)
    postgres_config_modified["port"] = 5432

    with pytest.raises(sqlalchemy.exc.OperationalError):
        target = TargetPostgres(config=postgres_config_modified)
        sync_end_to_end(tap, target)


def test_postgres_ssl_no_pkey(postgres_config):
    """Test that connection will fail when no private key is provided."""

    postgres_config_modified = copy.deepcopy(postgres_config)
    postgres_config_modified["ssl_client_private_key"] = None

    # This is an AssertionError because checking that a private key exists is asserted
    # for when ssl_client_certificate_enable is on.
    with pytest.raises(AssertionError):
        TargetPostgres(config=postgres_config_modified)


def test_postgres_ssl_public_pkey(postgres_config):
    """Test that connection will fail when private key access is not restricted."""

    tap = SampleTapCountries(config={}, state=None)

    postgres_config_modified = copy.deepcopy(postgres_config)
    postgres_config_modified["ssl_client_private_key"] = "./ssl/public_pkey.key"

    # If the private key exists but access is too public, the target won't fail until
    # the it attempts to establish a connection to the database.
    with pytest.raises(sqlalchemy.exc.OperationalError):
        target = TargetPostgres(config=postgres_config_modified)
        sync_end_to_end(tap, target)


def test_postgres_ssl_no_client_cert(postgres_config):
    """Test that connection will fail when client certificate is not provided."""
    postgres_config_modified = copy.deepcopy(postgres_config)
    postgres_config_modified["ssl_client_certificate"] = None

    # This is an AssertionError because checking that a certificate exists is asserted
    # for when ssl_client_certificate_enable is on.
    with pytest.raises(AssertionError):
        TargetPostgres(config=postgres_config_modified)


def test_postgres_ssl_invalid_cn(postgres_config):
    """Test that connection will fail due to non-matching common names.

    The server is configured with certificates that state it is hosted at "localhost",
    which won't match the loopback address "127.0.0.1". Because verify-full (the
    default) requires them to match, an error is expected.
    """
    tap = SampleTapCountries(config={}, state=None)

    postgres_config_modified = copy.deepcopy(postgres_config)
    postgres_config_modified["host"] = "127.0.0.1"
    postgres_config_modified["ssl_mode"] = "verify-full"

    with pytest.raises(sqlalchemy.exc.OperationalError):
        target = TargetPostgres(config=postgres_config_modified)
        sync_end_to_end(tap, target)


def test_postgres_ssl_verify_ca(postgres_config):
    """Test that connection will succeed despite non-matching common names.

    When verify-ca is used, it does not matter that "localhost" and "127.0.0.1" don't
    match, so no error is expected.
    """
    tap = SampleTapCountries(config={}, state=None)

    postgres_config_modified = copy.deepcopy(postgres_config)
    postgres_config_modified["host"] = "127.0.0.1"
    postgres_config_modified["ssl_mode"] = "verify-ca"

    target = TargetPostgres(config=postgres_config_modified)
    sync_end_to_end(tap, target)


def test_postgres_ssl_unsupported(postgres_config):
    """Test that a connection to a database without SSL configured will fail.

    Port 5433 is established as the "postgres_no_ssl" service and uses a database
    configuration that doesn't have SSL configured. Because the default ssl mode
    (verify-full) requires SSL, an error is expected.
    """
    tap = SampleTapCountries(config={}, state=None)

    postgres_config_modified = copy.deepcopy(postgres_config)
    postgres_config_modified["port"] = 5433  # Alternate service: postgres_no_ssl

    with pytest.raises(sqlalchemy.exc.OperationalError):
        target = TargetPostgres(config=postgres_config_modified)
        sync_end_to_end(tap, target)


def test_postgres_ssl_prefer(postgres_config):
    """Test that a connection without SSL will succeed when ssl_mode=prefer.

    ssl_mode=prefer uses opportunistic encryption, but shouldn't fail if the database
    doesn't support SSL, so no error is expected.
    """
    tap = SampleTapCountries(config={}, state=None)

    postgres_config_modified = copy.deepcopy(postgres_config)
    postgres_config_modified["port"] = 5433  # Alternative service: postgres_no_ssl
    postgres_config_modified["ssl_mode"] = "prefer"

    target = TargetPostgres(config=postgres_config_modified)
    sync_end_to_end(tap, target)


def test_postgres_ssh_tunnel(postgres_config_ssh_tunnel):
    """Test that using an ssh tunnel is successful."""
    tap = SampleTapCountries(config={}, state=None)

    target = TargetPostgres(config=postgres_config_ssh_tunnel)
    sync_end_to_end(tap, target)<|MERGE_RESOLUTION|>--- conflicted
+++ resolved
@@ -295,8 +295,6 @@
     singer_file_to_target(file_name, postgres_target)
 
 
-<<<<<<< HEAD
-=======
 # TODO test that data is correct
 def test_large_numeric_primary_key(postgres_target):
     """Check that large numeric (jsonschema: number) pkeys don't cause failure.
@@ -308,7 +306,6 @@
 
 
 # TODO test that data is correct
->>>>>>> a99fe7f8
 def test_schema_updates(postgres_target):
     file_name = "schema_updates.singer"
     singer_file_to_target(file_name, postgres_target)
