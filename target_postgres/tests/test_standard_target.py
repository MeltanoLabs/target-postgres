""" Attempt at making some standard Target Tests. """
# flake8: noqa
import copy
import io
import uuid
from contextlib import redirect_stdout
from pathlib import Path

import jsonschema
import pytest
import sqlalchemy
from singer_sdk.testing import sync_end_to_end
from sqlalchemy import create_engine
from sqlalchemy.dialects.postgresql import ARRAY
from sqlalchemy.types import TIMESTAMP, VARCHAR

from target_postgres.connector import PostgresConnector
from target_postgres.target import TargetPostgres
from target_postgres.tests.samples.aapl.aapl import Fundamentals
from target_postgres.tests.samples.sample_tap_countries.countries_tap import (
    SampleTapCountries,
)


@pytest.fixture(scope="session")
def postgres_config():
    return {
        "dialect+driver": "postgresql+psycopg2",
        "host": "localhost",
        "user": "postgres",
        "password": "postgres",
        "database": "postgres",
        "port": 5432,
        "ssl_enable": True,
        "ssl_client_certificate_enable": True,
        "ssl_mode": "verify-full",
        "ssl_certificate_authority": "./ssl/root.crt",
        "ssl_client_certificate": "./ssl/cert.crt",
        "ssl_client_private_key": "./ssl/pkey.key",
        "add_record_metadata": True,
        "hard_delete": False,
        "default_target_schema": "melty",
    }


@pytest.fixture(scope="session")
def postgres_config_no_ssl():
    return {
        "dialect+driver": "postgresql+psycopg2",
        "host": "localhost",
        "user": "postgres",
        "password": "postgres",
        "database": "postgres",
        "port": 5433,
        "add_record_metadata": True,
        "hard_delete": False,
        "default_target_schema": "melty",
    }


@pytest.fixture(scope="session")
def postgres_config_ssh_tunnel():
    return {
        "sqlalchemy_url": "postgresql://postgres:postgres@10.5.0.5:5432/main",
        "ssh_tunnel": {
            "enable": True,
            "host": "127.0.0.1",
            "port": 2223,
            "username": "melty",
            "private_key": "-----BEGIN OPENSSH PRIVATE KEY-----\nb3BlbnNzaC1rZXktdjEAAAAABG5vbmUAAAAEbm9uZQAAAAAAAAABAAABlwAAAAdzc2gtcn\nNhAAAAAwEAAQAAAYEAvIGU0pRpThhIcaSPrg2+v7cXl+QcG0icb45hfD44yrCoXkpJp7nh\nHv0ObZL2Y1cG7eeayYF4AqD3kwQ7W89GN6YO9b/mkJgawk0/YLUyojTS9dbcTbdkfPzyUa\nvTMDjly+PIjfiWOEnUgPf1y3xONLkJU0ILyTmgTzSIMNdKngtdCGfytBCuNiPKU8hEdEVt\n82ebqgtLoSYn9cUcVVz6LewzUh8+YtoPb8Z/BIVEzU37HiE9MOYIBXjo1AEJSnOCkjwlVl\nPzLhcXKTPht0iwv/KnZNNg0LDmnU/z0n+nPq/EMflum8jRYbgp0C5hksPdc8e0eEKd9gak\nt7B0ta3Mjt5b8HPQdBGZI/QFufEnSOxfJmoK4Bvjy/oUwE0hGU6po5g+4T2j6Bqqm2I+yV\nEbkP/UiuD/kEiT0C3yCV547gIDjN2ME9tGJDkd023BFvqn3stFVVZ5WsisRKGc+lvTfqeA\nJyKFaVt5a23y68ztjEMVrMLksRuEF8gG5kV7EGyjAAAFiCzGBRksxgUZAAAAB3NzaC1yc2\nEAAAGBALyBlNKUaU4YSHGkj64Nvr+3F5fkHBtInG+OYXw+OMqwqF5KSae54R79Dm2S9mNX\nBu3nmsmBeAKg95MEO1vPRjemDvW/5pCYGsJNP2C1MqI00vXW3E23ZHz88lGr0zA45cvjyI\n34ljhJ1ID39ct8TjS5CVNCC8k5oE80iDDXSp4LXQhn8rQQrjYjylPIRHRFbfNnm6oLS6Em\nJ/XFHFVc+i3sM1IfPmLaD2/GfwSFRM1N+x4hPTDmCAV46NQBCUpzgpI8JVZT8y4XFykz4b\ndIsL/yp2TTYNCw5p1P89J/pz6vxDH5bpvI0WG4KdAuYZLD3XPHtHhCnfYGpLewdLWtzI7e\nW/Bz0HQRmSP0BbnxJ0jsXyZqCuAb48v6FMBNIRlOqaOYPuE9o+gaqptiPslRG5D/1Irg/5\nBIk9At8gleeO4CA4zdjBPbRiQ5HdNtwRb6p97LRVVWeVrIrEShnPpb036ngCcihWlbeWtt\n8uvM7YxDFazC5LEbhBfIBuZFexBsowAAAAMBAAEAAAGAflHjdb2oV4HkQetBsSRa18QM1m\ncxAoOE+SiTYRudGQ6KtSzY8MGZ/xca7QiXfXhbF1+llTTiQ/i0Dtu+H0blyfLIgZwIGIsl\nG2GCf/7MoG//kmhaFuY3O56Rj3MyQVVPgHLy+VhE6hFniske+C4jhicc/aL7nOu15n3Qad\nJLmV8KB9EIjevDoloXgk9ot/WyuXKLmMaa9rFIA+UDmJyGtfFbbsOrHbj8sS11/oSD14RT\nLBygEb2EUI52j2LmY/LEvUL+59oCuJ6Y/h+pMdFeuHJzGjrVb573KnGwejzY24HHzzebrC\nQ+9NyVCTyizPHNu9w52/GPEZQFQBi7o9cDMd3ITZEPIaIvDHsUwPXaHUBHy/XHQTs8pDqk\nzCMcAs5zdzao2I0LQ+ZFYyvl1rue82ITjDISX1WK6nFYLBVXugi0rLGEdH6P+Psfl3uCIf\naW7c12/BpZz2Pql5AuO1wsu4rmz2th68vaC/0IDqWekIbW9qihFbqnhfAxRsIURjpBAAAA\nwDhIQPsj9T9Vud3Z/TZjiAKCPbg3zi082u1GMMxXnNQtKO3J35wU7VUcAxAzosWr+emMqS\nU0qW+a5RXr3sqUOqH85b5+Xw0yv2sTr2pL0ALFW7Tq1mesCc3K0So3Yo30pWRIOxYM9ihm\nE4ci/3mN5kcKWwvLLomFPRU9u0XtIGKnF/cNByTuz9fceR6Pi6mQXZawv+OOMiBeu0gbyp\nF1uVe8PCshzCrWTE3UjRpQxy9gizvSbGZyGQi1Lm42JXKG3wAAAMEA4r4CLM1xsyxBBMld\nrxiTqy6bfrZjKkT5MPjBjp+57i5kW9NVqGCnIy/m98pLTuKjTCDmUuWQXS+oqhHw5vq/wj\nRvQYqkJDz1UGmC1lD2qyqERjOiWa8/iy4dXSLeHCT70+/xR2dBb0z8cT++yZEqLdEZSnHG\nyRaZMHot1OohVDqJS8nEbxOzgPGdopRMiX6ws/p5/k9YAGkHx0hszA8cn/Tk2/mdS5lugw\nY7mdXzfcKvxkgoFrG7XowqRVrozcvDAAAAwQDU1ITasquNLaQhKNqiHx/N7bvKVO33icAx\nNdShqJEWx/g9idvQ25sA1Ubc1a+Ot5Lgfrs2OBKe+LgSmPAZOjv4ShqBHtsSh3am8/K1xR\ngQKgojLL4FhtgxtwoZrVvovZHGV3g2A28BRGbKIGVGPsOszJALU7jlLlcTHlB7SCQBI8FQ\nvTi2UEsfTmA22NnuVPITeqbmAQQXkSZcZbpbvdc0vQzp/3iOb/OCrIMET3HqVEMyQVsVs6\nxa9026AMTGLaEAAAATcm9vdEBvcGVuc3NoLXNlcnZlcg==\n-----END OPENSSH PRIVATE KEY-----",  # noqa: E501
        },
    }


@pytest.fixture
def postgres_target(postgres_config) -> TargetPostgres:
    return TargetPostgres(config=postgres_config)


@pytest.fixture
def engine(postgres_config_no_ssl) -> sqlalchemy.engine.Engine:
    return create_engine(
        f"{(postgres_config_no_ssl)['dialect+driver']}://"
        f"{(postgres_config_no_ssl)['user']}:{(postgres_config_no_ssl)['password']}@"
        f"{(postgres_config_no_ssl)['host']}:{(postgres_config_no_ssl)['port']}/"
        f"{(postgres_config_no_ssl)['database']}"
    )


def singer_file_to_target(file_name, target) -> None:
    """Singer file to Target, emulates a tap run

    Equivalent to running cat file_path | target-name --config config.json.
    Note that this function loads all lines into memory, so it is
    not good very large files.

    Args:
        file_name: name to file in .tests/data_files to be sent into target
        Target: Target to pass data from file_path into..
    """
    file_path = Path(__file__).parent / Path("./data_files") / Path(file_name)
    buf = io.StringIO()
    with redirect_stdout(buf):
        with open(file_path) as f:
            for line in f:
                print(line.rstrip("\r\n"))  # File endings are here,
                # and print adds another line ending so we need to remove one.
    buf.seek(0)
    target.listen(buf)


# TODO should set schemas for each tap individually so we don't collide


def test_sqlalchemy_url_config(postgres_config_no_ssl):
    """Be sure that passing a sqlalchemy_url works

    postgres_config_no_ssl is used because an SQLAlchemy URL will override all SSL
    settings and preclude connecting to a database using SSL.
    """
    host = postgres_config_no_ssl["host"]
    user = postgres_config_no_ssl["user"]
    password = postgres_config_no_ssl["password"]
    database = postgres_config_no_ssl["database"]
    port = postgres_config_no_ssl["port"]

    config = {
        "sqlalchemy_url": f"postgresql://{user}:{password}@{host}:{port}/{database}"
    }
    tap = SampleTapCountries(config={}, state=None)
    target = TargetPostgres(config=config)
    sync_end_to_end(tap, target)


def test_port_default_config():
    """Test that the default config is passed into the engine when the config doesn't provide it"""
    config = {
        "dialect+driver": "postgresql+psycopg2",
        "host": "localhost",
        "user": "postgres",
        "password": "postgres",
        "database": "postgres",
    }
    dialect_driver = config["dialect+driver"]
    host = config["host"]
    user = config["user"]
    password = config["password"]
    database = config["database"]
    target_config = TargetPostgres(config=config).config
    connector = PostgresConnector(target_config)

    engine: sqlalchemy.engine.Engine = connector._engine
    assert (
        str(engine.url)
        == f"{dialect_driver}://{user}:{password}@{host}:5432/{database}"
    )


def test_port_config():
    """Test that the port config works"""
    config = {
        "dialect+driver": "postgresql+psycopg2",
        "host": "localhost",
        "user": "postgres",
        "password": "postgres",
        "database": "postgres",
        "port": 5433,
    }
    dialect_driver = config["dialect+driver"]
    host = config["host"]
    user = config["user"]
    password = config["password"]
    database = config["database"]
    target_config = TargetPostgres(config=config).config
    connector = PostgresConnector(target_config)

    engine: sqlalchemy.engine.Engine = connector._engine
    assert (
        str(engine.url)
        == f"{dialect_driver}://{user}:{password}@{host}:5433/{database}"
    )


# Test name would work well
def test_countries_to_postgres(postgres_config):
    tap = SampleTapCountries(config={}, state=None)
    target = TargetPostgres(config=postgres_config)
    sync_end_to_end(tap, target)


def test_aapl_to_postgres(postgres_config):
    tap = Fundamentals(config={}, state=None)
    target = TargetPostgres(config=postgres_config)
    sync_end_to_end(tap, target)


def test_record_before_schema(postgres_target):
    with pytest.raises(Exception) as e:
        file_name = "record_before_schema.singer"
        singer_file_to_target(file_name, postgres_target)

    assert (
        str(e.value) == "Schema message has not been sent for test_record_before_schema"
    )


def test_invalid_schema(postgres_target):
    with pytest.raises(Exception) as e:
        file_name = "invalid_schema.singer"
        singer_file_to_target(file_name, postgres_target)
    assert (
        str(e.value) == "Line is missing required properties key(s): {'type': 'object'}"
    )


def test_record_missing_key_property(postgres_target):
    with pytest.raises(Exception) as e:
        file_name = "record_missing_key_property.singer"
        singer_file_to_target(file_name, postgres_target)
    assert "Primary key not found in record." in str(e.value)


def test_record_missing_required_property(postgres_target):
    with pytest.raises(jsonschema.exceptions.ValidationError):
        file_name = "record_missing_required_property.singer"
        singer_file_to_target(file_name, postgres_target)


def test_camelcase(postgres_target):
    file_name = "camelcase.singer"
    singer_file_to_target(file_name, postgres_target)


def test_special_chars_in_attributes(postgres_target):
    file_name = "special_chars_in_attributes.singer"
    singer_file_to_target(file_name, postgres_target)


# TODO test that data is correctly set
def test_optional_attributes(postgres_target):
    file_name = "optional_attributes.singer"
    singer_file_to_target(file_name, postgres_target)


def test_schema_no_properties(postgres_target):
    """Expect to fail with ValueError"""
    file_name = "schema_no_properties.singer"
    singer_file_to_target(file_name, postgres_target)


# TODO test that data is correct
def test_schema_updates(postgres_target):
    file_name = "schema_updates.singer"
    singer_file_to_target(file_name, postgres_target)


# TODO test that data is correct
def test_multiple_state_messages(postgres_target):
    file_name = "multiple_state_messages.singer"
    singer_file_to_target(file_name, postgres_target)


# TODO test that data is correct
def test_relational_data(postgres_target):
    file_name = "user_location_data.singer"
    singer_file_to_target(file_name, postgres_target)

    file_name = "user_location_upsert_data.singer"
    singer_file_to_target(file_name, postgres_target)


def test_no_primary_keys(postgres_config_no_ssl, engine):
    """We run both of these tests twice just to ensure that no records are removed and append only works properly"""
    table_name = "test_no_pk"
    postgres_target = TargetPostgres(config=postgres_config_no_ssl)
    full_table_name = postgres_target.config["default_target_schema"] + "." + table_name
    with engine.connect() as connection:
        result = connection.execute(f"DROP TABLE IF EXISTS {full_table_name}")
    file_name = f"{table_name}.singer"
    singer_file_to_target(file_name, postgres_target)

    file_name = f"{table_name}_append.singer"
    singer_file_to_target(file_name, postgres_target)

    file_name = f"{table_name}.singer"
    singer_file_to_target(file_name, postgres_target)

    file_name = f"{table_name}_append.singer"
    singer_file_to_target(file_name, postgres_target)

    # Will populate us with 22 records, we run this twice
    with engine.connect() as connection:
        result = connection.execute(f"SELECT * FROM {full_table_name}")
        assert result.rowcount == 16


# TODO test that data is correct
def test_duplicate_records(postgres_target):
    file_name = "duplicate_records.singer"
    singer_file_to_target(file_name, postgres_target)


# TODO test that data is correct
def test_array_data(postgres_target):
    file_name = "array_data.singer"
    singer_file_to_target(file_name, postgres_target)


# TODO test that data is correct
def test_encoded_string_data(postgres_target):
    """
    We removed NUL characters from the original encoded_strings.singer as postgres doesn't allow them.
    https://www.postgresql.org/docs/current/functions-string.html#:~:text=chr(0)%20is%20disallowed%20because%20text%20data%20types%20cannot%20store%20that%20character.
    chr(0) is disallowed because text data types cannot store that character.

    Note you will recieve a  ValueError: A string literal cannot contain NUL (0x00) characters. Which seems like a reasonable error.
    See issue https://github.com/MeltanoLabs/target-postgres/issues/60 for more details.
    """

    file_name = "encoded_strings.singer"
    singer_file_to_target(file_name, postgres_target)


def test_tap_appl(postgres_target):
    """Expect to fail with ValueError due to primary key https://github.com/MeltanoLabs/target-postgres/issues/54"""
    file_name = "tap_aapl.singer"
    singer_file_to_target(file_name, postgres_target)


def test_tap_countries(postgres_target):
    file_name = "tap_countries.singer"
    singer_file_to_target(file_name, postgres_target)


def test_missing_value(postgres_target):
    file_name = "missing_value.singer"
    singer_file_to_target(file_name, postgres_target)


def test_large_int(postgres_target):
    file_name = "large_int.singer"
    singer_file_to_target(file_name, postgres_target)


<<<<<<< HEAD
def test_anyof(postgres_config_no_ssl, engine):
    """Test that anyOf is handled correctly"""
    table_name = "commits"
    file_name = f"{table_name}.singer"
    schema = postgres_config_no_ssl["default_target_schema"]
    singer_file_to_target(file_name, TargetPostgres(config=postgres_config_no_ssl))
    with engine.connect() as connection:
        meta = sqlalchemy.MetaData(bind=connection)
        table = sqlalchemy.Table("commits", meta, schema=schema, autoload=True)
        for column in table.c:
            # {"type":"string"}
            if column.name == "id":
                assert isinstance(column.type, VARCHAR)

            # Any of nullable date-time.
            # Note that postgres timestamp is equivalent to jsonschema date-time.
            # {"anyOf":[{"type":"string","format":"date-time"},{"type":"null"}]}
            if column.name in {"authored_date", "committed_date"}:
                assert isinstance(column.type, TIMESTAMP)

            # Any of nullable array of strings or single string.
            # {"anyOf":[{"type":"array","items":{"type":["null","string"]}},{"type":"string"},{"type":"null"}]}
            if column.name == "parent_ids":
                assert isinstance(column.type, ARRAY)

            # Any of nullable string.
            # {"anyOf":[{"type":"string"},{"type":"null"}]}
            if column.name == "commit_message":
                assert isinstance(column.type, VARCHAR)

            # Any of nullable string or integer.
            # {"anyOf":[{"type":"string"},{"type":"integer"},{"type":"null"}]}
            if column.name == "legacy_id":
                assert isinstance(column.type, VARCHAR)


def test_reserved_keywords(postgres_target):
    """Postgres has a number of resereved keywords listed here https://www.postgresql.org/docs/current/sql-keywords-appendix.html.

    The target should work regradless of the column names"""
    file_name = "reserved_keywords.singer"
    singer_file_to_target(file_name, postgres_target)


=======
>>>>>>> c05079c5
def test_new_array_column(postgres_target):
    """Create a new Array column with an existing table"""
    file_name = "new_array_column.singer"
    singer_file_to_target(file_name, postgres_target)


def test_activate_version_hard_delete(postgres_config_no_ssl, engine):
    """Activate Version Hard Delete Test"""
    table_name = "test_activate_version_hard"
    file_name = f"{table_name}.singer"
    full_table_name = postgres_config_no_ssl["default_target_schema"] + "." + table_name
    postgres_config_hard_delete_true = copy.deepcopy(postgres_config_no_ssl)
    postgres_config_hard_delete_true["hard_delete"] = True
    pg_hard_delete_true = TargetPostgres(config=postgres_config_hard_delete_true)
    singer_file_to_target(file_name, pg_hard_delete_true)
    with engine.connect() as connection:
        result = connection.execute(f"SELECT * FROM {full_table_name}")
        assert result.rowcount == 7
        # Add a record like someone would if they weren't using the tap target combo
        result = connection.execute(
            f"INSERT INTO {full_table_name}(code, \"name\") VALUES('Manual1', 'Meltano')"
        )
        result = connection.execute(
            f"INSERT INTO {full_table_name}(code, \"name\") VALUES('Manual2', 'Meltano')"
        )
        result = connection.execute(f"SELECT * FROM {full_table_name}")
        assert result.rowcount == 9

    singer_file_to_target(file_name, pg_hard_delete_true)

    # Should remove the 2 records we added manually
    with engine.connect() as connection:
        result = connection.execute(f"SELECT * FROM {full_table_name}")
        assert result.rowcount == 7


def test_activate_version_soft_delete(postgres_config_no_ssl, engine):
    """Activate Version Soft Delete Test"""
    table_name = "test_activate_version_soft"
    file_name = f"{table_name}.singer"
    full_table_name = postgres_config_no_ssl["default_target_schema"] + "." + table_name
    with engine.connect() as connection:
        result = connection.execute(f"DROP TABLE IF EXISTS {full_table_name}")
    postgres_config_soft_delete = copy.deepcopy(postgres_config_no_ssl)
    postgres_config_soft_delete["hard_delete"] = False
    pg_soft_delete = TargetPostgres(config=postgres_config_soft_delete)
    singer_file_to_target(file_name, pg_soft_delete)

    with engine.connect() as connection:
        result = connection.execute(f"SELECT * FROM {full_table_name}")
        assert result.rowcount == 7
        # Add a record like someone would if they weren't using the tap target combo
        result = connection.execute(
            f"INSERT INTO {full_table_name}(code, \"name\") VALUES('Manual1', 'Meltano')"
        )
        result = connection.execute(
            f"INSERT INTO {full_table_name}(code, \"name\") VALUES('Manual2', 'Meltano')"
        )
        result = connection.execute(f"SELECT * FROM {full_table_name}")
        assert result.rowcount == 9

    singer_file_to_target(file_name, pg_soft_delete)

    # Should have all records including the 2 we added manually
    with engine.connect() as connection:
        result = connection.execute(f"SELECT * FROM {full_table_name}")
        assert result.rowcount == 9

        result = connection.execute(
            f"SELECT * FROM {full_table_name} where _sdc_deleted_at is NOT NULL"
        )
        assert result.rowcount == 2


def test_activate_version_deletes_data_properly(postgres_config_no_ssl, engine):
    """Activate Version should"""
    table_name = "test_activate_version_deletes_data_properly"
    file_name = f"{table_name}.singer"
    full_table_name = postgres_config_no_ssl["default_target_schema"] + "." + table_name
    with engine.connect() as connection:
        result = connection.execute(f"DROP TABLE IF EXISTS {full_table_name}")

    postgres_config_soft_delete = copy.deepcopy(postgres_config_no_ssl)
    postgres_config_soft_delete["hard_delete"] = True
    pg_hard_delete = TargetPostgres(config=postgres_config_soft_delete)
    singer_file_to_target(file_name, pg_hard_delete)
    # Will populate us with 7 records
    with engine.connect() as connection:
        result = connection.execute(
            f"INSERT INTO {full_table_name} (code, \"name\") VALUES('Manual1', 'Meltano')"
        )
        result = connection.execute(
            f"INSERT INTO {full_table_name} (code, \"name\") VALUES('Manual2', 'Meltano')"
        )
        result = connection.execute(f"SELECT * FROM {full_table_name}")
        assert result.rowcount == 9

    # Only has a schema and one activate_version message, should delete all records as it's a higher version than what's currently in the table
    file_name = f"{table_name}_2.singer"
    singer_file_to_target(file_name, pg_hard_delete)
    with engine.connect() as connection:
        result = connection.execute(f"SELECT * FROM {full_table_name}")
        assert result.rowcount == 0


def test_reserved_keywords(postgres_target):
    """Target should work regardless of column names

    Postgres has a number of resereved keywords listed here https://www.postgresql.org/docs/current/sql-keywords-appendix.html.
    """
    file_name = "reserved_keywords.singer"
    singer_file_to_target(file_name, postgres_target)


def test_uppercase_stream_name_with_column_alter(postgres_target):
    """Column Alters need to work with uppercase stream names"""
    file_name = "uppercase_stream_name_with_column_alter.singer"
    singer_file_to_target(file_name, postgres_target)


def test_postgres_ssl_no_config(postgres_config_no_ssl):
    """Test that connection will fail when no SSL configuration options are provided.

    postgres_config_no_ssl has no configuration options for SSL, but port 5432 is a
    database that requires SSL. An error is expected because connecting to this database
    without SSL enabled shouldn't be possible.
    """

    tap = SampleTapCountries(config={}, state=None)

    postgres_config_modified = copy.deepcopy(postgres_config_no_ssl)
    postgres_config_modified["port"] = 5432

    with pytest.raises(sqlalchemy.exc.OperationalError):
        target = TargetPostgres(config=postgres_config_modified)
        sync_end_to_end(tap, target)


def test_postgres_ssl_no_pkey(postgres_config):
    """Test that connection will fail when no private key is provided."""

    postgres_config_modified = copy.deepcopy(postgres_config)
    postgres_config_modified["ssl_client_private_key"] = None

    # This is an AssertionError because checking that a private key exists is asserted
    # for when ssl_client_certificate_enable is on.
    with pytest.raises(AssertionError):
        TargetPostgres(config=postgres_config_modified)


def test_postgres_ssl_public_pkey(postgres_config):
    """Test that connection will fail when private key access is not restricted."""

    tap = SampleTapCountries(config={}, state=None)

    postgres_config_modified = copy.deepcopy(postgres_config)
    postgres_config_modified["ssl_client_private_key"] = "./ssl/public_pkey.key"

    # If the private key exists but access is too public, the target won't fail until
    # the it attempts to establish a connection to the database.
    with pytest.raises(sqlalchemy.exc.OperationalError):
        target = TargetPostgres(config=postgres_config_modified)
        sync_end_to_end(tap, target)


def test_postgres_ssl_no_client_cert(postgres_config):
    """Test that connection will fail when client certificate is not provided."""
    postgres_config_modified = copy.deepcopy(postgres_config)
    postgres_config_modified["ssl_client_certificate"] = None

    # This is an AssertionError because checking that a certificate exists is asserted
    # for when ssl_client_certificate_enable is on.
    with pytest.raises(AssertionError):
        TargetPostgres(config=postgres_config_modified)


def test_postgres_ssl_invalid_cn(postgres_config):
    """Test that connection will fail due to non-matching common names.

    The server is configured with certificates that state it is hosted at "localhost",
    which won't match the loopback address "127.0.0.1". Because verify-full (the
    default) requires them to match, an error is expected.
    """
    tap = SampleTapCountries(config={}, state=None)

    postgres_config_modified = copy.deepcopy(postgres_config)
    postgres_config_modified["host"] = "127.0.0.1"
    postgres_config_modified["ssl_mode"] = "verify-full"

    with pytest.raises(sqlalchemy.exc.OperationalError):
        target = TargetPostgres(config=postgres_config_modified)
        sync_end_to_end(tap, target)


def test_postgres_ssl_verify_ca(postgres_config):
    """Test that connection will succeed despite non-matching common names.

    When verify-ca is used, it does not matter that "localhost" and "127.0.0.1" don't
    match, so no error is expected.
    """
    tap = SampleTapCountries(config={}, state=None)

    postgres_config_modified = copy.deepcopy(postgres_config)
    postgres_config_modified["host"] = "127.0.0.1"
    postgres_config_modified["ssl_mode"] = "verify-ca"

    target = TargetPostgres(config=postgres_config_modified)
    sync_end_to_end(tap, target)


def test_postgres_ssl_unsupported(postgres_config):
    """Test that a connection to a database without SSL configured will fail.

    Port 5433 is established as the "postgres_no_ssl" service and uses a database
    configuration that doesn't have SSL configured. Because the default ssl mode
    (verify-full) requires SSL, an error is expected.
    """
    tap = SampleTapCountries(config={}, state=None)

    postgres_config_modified = copy.deepcopy(postgres_config)
    postgres_config_modified["port"] = 5433  # Alternate service: postgres_no_ssl

    with pytest.raises(sqlalchemy.exc.OperationalError):
        target = TargetPostgres(config=postgres_config_modified)
        sync_end_to_end(tap, target)


def test_postgres_ssl_prefer(postgres_config):
    """Test that a connection without SSL will succeed when ssl_mode=prefer.

    ssl_mode=prefer uses opportunistic encryption, but shouldn't fail if the database
    doesn't support SSL, so no error is expected.
    """
    tap = SampleTapCountries(config={}, state=None)

    postgres_config_modified = copy.deepcopy(postgres_config)
    postgres_config_modified["port"] = 5433  # Alternative service: postgres_no_ssl
    postgres_config_modified["ssl_mode"] = "prefer"

    target = TargetPostgres(config=postgres_config_modified)
    sync_end_to_end(tap, target)


def test_postgres_ssh_tunnel(postgres_config_ssh_tunnel):
    """Test that using an ssh tunnel is successful."""
    tap = SampleTapCountries(config={}, state=None)

    target = TargetPostgres(config=postgres_config_ssh_tunnel)
    sync_end_to_end(tap, target)<|MERGE_RESOLUTION|>--- conflicted
+++ resolved
@@ -342,7 +342,6 @@
     singer_file_to_target(file_name, postgres_target)
 
 
-<<<<<<< HEAD
 def test_anyof(postgres_config_no_ssl, engine):
     """Test that anyOf is handled correctly"""
     table_name = "commits"
@@ -378,17 +377,6 @@
             if column.name == "legacy_id":
                 assert isinstance(column.type, VARCHAR)
 
-
-def test_reserved_keywords(postgres_target):
-    """Postgres has a number of resereved keywords listed here https://www.postgresql.org/docs/current/sql-keywords-appendix.html.
-
-    The target should work regradless of the column names"""
-    file_name = "reserved_keywords.singer"
-    singer_file_to_target(file_name, postgres_target)
-
-
-=======
->>>>>>> c05079c5
 def test_new_array_column(postgres_target):
     """Create a new Array column with an existing table"""
     file_name = "new_array_column.singer"
