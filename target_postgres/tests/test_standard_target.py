""" Attempt at making some standard Target Tests. """
# flake8: noqa
import io
import uuid
from contextlib import redirect_stdout
from pathlib import Path

import pytest
from singer_sdk.testing import sync_end_to_end

from target_postgres.target import TargetPostgres
from target_postgres.tests.samples.aapl.aapl import Fundamentals
from target_postgres.tests.samples.sample_tap_countries.countries_tap import (
    SampleTapCountries,
)


@pytest.fixture(scope="session")
def postgres_config():
<<<<<<< HEAD
       return {
       "dialect+driver": "postgresql+psycopg2",
       "host": "localhost",
       "user": "postgres",
       "password": "postgres",
       "database": "postgres"
   }
=======
    return {
        "sqlalchemy_url": "postgresql://postgres:postgres@localhost:5432/postgres",
        "default_target_schema": f"pytest_{str(uuid.uuid4()).replace('-','_')}",
    }
>>>>>>> abf17a44


@pytest.fixture
def postgres_target(postgres_config) -> TargetPostgres:
    return TargetPostgres(config=postgres_config)


def singer_file_to_target(file_name, target) -> None:
    """Singer file to Target, emulates a tap run

    Equivalent to running cat file_path | target-name --config config.json.
    Note that this function loads all lines into memory, so it is
    not good very large files.

    Args:
        file_name: name to file in .tests/data_files to be sent into target
        Target: Target to pass data from file_path into..
    """
    file_path = Path(__file__).parent / Path("./data_files") / Path(file_name)
    buf = io.StringIO()
    with redirect_stdout(buf):
        with open(file_path, "r") as f:
            for line in f:
                print(line.rstrip("\r\n"))  # File endings are here,
                # and print adds another line ending so we need to remove one.
    buf.seek(0)
    target.listen(buf)


# TODO should set schemas for each tap individually so we don't collide

def test_sqlalchemy_url_config():
    """Be sure that passing a sqlalchemy_url works"""
    config = {"sqlalchemy_url": "postgresql://postgres:postgres@localhost:5432/postgres"}
    tap = SampleTapCountries(config={}, state=None)
    target = TargetPostgres(config=config)
    sync_end_to_end(tap, target)

# Test name would work well
def test_countries_to_postgres(postgres_config):
    tap = SampleTapCountries(config={}, state=None)
    target = TargetPostgres(config=postgres_config)
    sync_end_to_end(tap, target)


def test_aapl_to_postgres(postgres_config):
    tap = Fundamentals(config={}, state=None)
    target = TargetPostgres(config=postgres_config)
    sync_end_to_end(tap, target)


# TODO this test should throw an exception
def test_record_before_schema(postgres_target):
    file_name = "record_before_schema.singer"
    singer_file_to_target(file_name, postgres_target)


# TODO this test should throw an exception
def test_invalid_schema(postgres_target):
    file_name = "invalid_schema.singer"
    singer_file_to_target(file_name, postgres_target)


# TODO this test should throw an exception
def test_record_missing_key_property(postgres_target):
    file_name = "record_missing_key_property.singer"
    singer_file_to_target(file_name, postgres_target)


# TODO this test should throw an exception
def test_record_missing_required_property(postgres_target):
    file_name = "record_missing_required_property.singer"
    singer_file_to_target(file_name, postgres_target)


# TODO test that data is correctly set
# see target-sqllit/tests/test_target_sqllite.py
def test_record_missing_required_property(postgres_target):
    file_name = "camelcase.singer"
    singer_file_to_target(file_name, postgres_target)


# TODO test that data is correctly set
def test_special_chars_in_attributes(postgres_target):
    file_name = "special_chars_in_attributes.singer"
    singer_file_to_target(file_name, postgres_target)


# TODO test that data is correctly set
def test_optional_attributes(postgres_target):
    file_name = "optional_attributes.singer"
    singer_file_to_target(file_name, postgres_target)


# TODO test that data is correctly set
def test_schema_no_properties(postgres_target):
    file_name = "schema_no_properties.singer"
    singer_file_to_target(file_name, postgres_target)


# TODO test that data is correct
def test_schema_updates(postgres_target):
    file_name = "schema_updates.singer"
    singer_file_to_target(file_name, postgres_target)


# TODO test that data is correct
def test_multiple_state_messages(postgres_target):
    file_name = "multiple_state_messages.singer"
    singer_file_to_target(file_name, postgres_target)


# TODO test that data is correct
def test_relational_data(postgres_target):
    file_name = "user_location_data.singer"
    singer_file_to_target(file_name, postgres_target)

    file_name = "user_location_upsert_data.singer"
    singer_file_to_target(file_name, postgres_target)


# TODO test that data is correct
def test_no_primary_keys(postgres_target):
    file_name = "no_primary_keys.singer"
    singer_file_to_target(file_name, postgres_target)

    file_name = "no_primary_keys_append.singer"
    singer_file_to_target(file_name, postgres_target)


# TODO test that data is correct
def test_duplicate_records(postgres_target):
    file_name = "duplicate_records.singer"
    singer_file_to_target(file_name, postgres_target)


# TODO test that data is correct
def test_array_data(postgres_target):
    file_name = "array_data.singer"
    singer_file_to_target(file_name, postgres_target)


# TODO test that data is correct
def test_encoded_string_data(postgres_target):
    file_name = "encoded_strings.singer"
    singer_file_to_target(file_name, postgres_target)


def test_tap_appl(postgres_target):
    file_name = "tap_aapl.singer"
    singer_file_to_target(file_name, postgres_target)


def test_tap_countries(postgres_target):
    file_name = "tap_countries.singer"
    singer_file_to_target(file_name, postgres_target)


def test_missing_value(postgres_target):
    file_name = "missing_value.singer"
    singer_file_to_target(file_name, postgres_target)


def test_large_int(postgres_target):
    file_name = "large_int.singer"
    singer_file_to_target(file_name, postgres_target)


def test_reserved_keywords(postgres_target):
    """Postgres has a number of resereved keywords listed here https://www.postgresql.org/docs/current/sql-keywords-appendix.html.

    The target should work regradless of the column names"""
    file_name = "reserved_keywords.singer"
    singer_file_to_target(file_name, postgres_target)<|MERGE_RESOLUTION|>--- conflicted
+++ resolved
@@ -17,20 +17,12 @@
 
 @pytest.fixture(scope="session")
 def postgres_config():
-<<<<<<< HEAD
        return {
        "dialect+driver": "postgresql+psycopg2",
        "host": "localhost",
        "user": "postgres",
        "password": "postgres",
-       "database": "postgres"
-   }
-=======
-    return {
-        "sqlalchemy_url": "postgresql://postgres:postgres@localhost:5432/postgres",
-        "default_target_schema": f"pytest_{str(uuid.uuid4()).replace('-','_')}",
-    }
->>>>>>> abf17a44
+       "database": "postgres"}
 
 
 @pytest.fixture
