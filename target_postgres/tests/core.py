--- conflicted
+++ resolved
@@ -41,15 +41,11 @@
 
 def postgres_config_ssh_tunnel():
     return {
-<<<<<<< HEAD
-        "sqlalchemy_url": "postgresql+psycopg://postgres:postgres@10.5.0.5:5432/main",
-=======
         "host": "10.5.0.5",
         "user": "postgres",
         "password": "postgres",
         "database": "main",
         "port": 5432,
->>>>>>> e44d7e7a
         "ssh_tunnel": {
             "enable": True,
             "host": "127.0.0.1",
